%% -*- mode: erlang; -*-
#{
    %% must always be of type `load'
    db_apps =>
        [
            mnesia_rocksdb,
            mnesia,
            mria,
            ekka
        ],
    system_apps =>
        [
            kernel,
            sasl,
            crypto,
            public_key,
            asn1,
            syntax_tools,
            ssl,
            %% started temporary in emqx to prevent crash vm when permanent.
            {os_mon, load},
            inets,
            compiler,
            runtime_tools,
            redbug,
            xmerl,
            %% has no application/2 callback
            {hocon, load},
            telemetry,
            observer_cli,
            covertool,
            tools,
            observer,
            {system_monitor, load},
            jq
        ],
    %% must always be of type `load'
    common_business_apps =>
        [
            emqx,
            emqx_conf,
            esasl,
            emqx_utils,
            emqx_durable_storage,
            emqx_http_lib,
            emqx_resource,
            emqx_connector,
            emqx_auth,
            emqx_auth_http,
            emqx_auth_jwt,
            emqx_auth_mnesia,
            emqx_auth_mongodb,
            emqx_auth_mysql,
            emqx_auth_postgresql,
            emqx_auth_redis,
            emqx_ldap,
            emqx_auth_ldap,
            emqx_auto_subscribe,
            emqx_gateway,
            emqx_gateway_stomp,
            emqx_gateway_mqttsn,
            emqx_gateway_coap,
            emqx_gateway_lwm2m,
            emqx_gateway_exproto,
            emqx_exhook,
            emqx_bridge,
            emqx_bridge_mqtt,
            emqx_bridge_http,
            emqx_rule_engine,
            emqx_modules,
            emqx_management,
            emqx_dashboard,
            emqx_retainer,
            emqx_prometheus,
            emqx_psk,
            emqx_slow_subs,
            emqx_mongodb,
            emqx_redis,
            emqx_mysql,
            emqx_postgresql,
            emqx_plugins,
            emqx_opentelemetry,
            quicer,
            bcrypt
        ],
    %% must always be of type `load'
    ee_business_apps =>
        [
            emqx_license,
            emqx_enterprise,
            emqx_schema_validation,
            emqx_message_transformation,
            emqx_connector_aggregator,
            emqx_bridge_kafka,
            emqx_bridge_pulsar,
            emqx_bridge_gcp_pubsub,
            emqx_bridge_cassandra,
            emqx_bridge_opents,
            emqx_bridge_clickhouse,
            emqx_bridge_dynamo,
            emqx_bridge_greptimedb,
            emqx_bridge_hstreamdb,
            emqx_bridge_influxdb,
            emqx_bridge_iotdb,
            emqx_bridge_es,
            emqx_bridge_matrix,
            emqx_bridge_mongodb,
            emqx_bridge_mysql,
            emqx_bridge_pgsql,
            emqx_bridge_redis,
            emqx_bridge_rocketmq,
            emqx_bridge_tdengine,
            emqx_bridge_timescale,
            emqx_bridge_sqlserver,
            emqx_bridge_kinesis,
            emqx_oracle,
            emqx_bridge_oracle,
            emqx_bridge_rabbitmq,
            emqx_bridge_azure_event_hub,
            emqx_bridge_s3,
            emqx_bridge_azure_blob_storage,
            emqx_schema_registry,
            emqx_eviction_agent,
            emqx_node_rebalance,
            emqx_ft,
            emqx_gcp_device,
            emqx_dashboard_rbac,
            emqx_dashboard_sso,
            emqx_audit,
            emqx_gateway_gbt32960,
            emqx_gateway_ocpp,
            emqx_gateway_jt808,
            emqx_bridge_syskeeper,
            emqx_bridge_confluent,
<<<<<<< HEAD
            emqx_ds_shared_sub
=======
            emqx_auth_ext
>>>>>>> 72314419
        ],
    %% must always be of type `load'
    ce_business_apps =>
        [emqx_telemetry]
}.<|MERGE_RESOLUTION|>--- conflicted
+++ resolved
@@ -132,11 +132,8 @@
             emqx_gateway_jt808,
             emqx_bridge_syskeeper,
             emqx_bridge_confluent,
-<<<<<<< HEAD
-            emqx_ds_shared_sub
-=======
+            emqx_ds_shared_sub,
             emqx_auth_ext
->>>>>>> 72314419
         ],
     %% must always be of type `load'
     ce_business_apps =>
