%%--------------------------------------------------------------------
%% Copyright (c) 2025 EMQ Technologies Co., Ltd. All Rights Reserved.
%%--------------------------------------------------------------------

-module(emqx_mq_api_SUITE).

-compile(nowarn_export_all).
-compile(export_all).

-include_lib("eunit/include/eunit.hrl").
-include_lib("common_test/include/ct.hrl").
-include_lib("snabbkaffe/include/snabbkaffe.hrl").

-import(
    emqx_mq_api_helpers,
    [
        api_get/1,
        api_post/2,
        api_put/2,
        api_delete/1,
        urlencode/1
    ]
).

all() ->
    emqx_common_test_helpers:all(?MODULE).

init_per_suite(Config) ->
    Apps = emqx_cth_suite:start(
        [
            emqx_conf,
            {emqx, emqx_mq_test_utils:cth_config(emqx)},
            {emqx_mq, emqx_mq_test_utils:cth_config(emqx_mq)},
            emqx_management,
            emqx_mgmt_api_test_util:emqx_dashboard()
        ],
        #{work_dir => emqx_cth_suite:work_dir(Config)}
    ),
    [{suite_apps, Apps} | Config].

end_per_suite(Config) ->
    ok = emqx_cth_suite:stop(?config(suite_apps, Config)).

init_per_testcase(_CaseName, Config) ->
    ok = emqx_mq_test_utils:cleanup_mqs(),
    ok = snabbkaffe:start_trace(),
    Config.

end_per_testcase(_CaseName, _Config) ->
    ok = snabbkaffe:stop(),
    ok = emqx_mq_test_utils:cleanup_mqs(),
    ok = emqx_mq_test_utils:reset_config().

%%--------------------------------------------------------------------
%% Test cases
%%--------------------------------------------------------------------

%% Verify basic CRUD operations on message queues.
t_crud(_Config) ->
    ?assertMatch(
        {ok, 200, #{<<"data">> := [], <<"meta">> := #{<<"hasnext">> := false}}},
        api_get([message_queues, queues])
    ),
    ?assertMatch(
        {ok, 404, _},
        api_get([message_queues, queues, urlencode(<<"t/1">>)])
    ),
    ?assertMatch(
        {ok, 200, _},
        api_post([message_queues, queues], #{
            <<"topic_filter">> => <<"t/1">>, <<"ping_interval">> => 9999
        })
    ),
    ?retry(
        5,
        20,
        ?assertMatch(
            {ok, 200, #{
                <<"data">> := [
                    #{
                        <<"topic_filter">> := <<"t/1">>,
                        <<"ping_interval">> := 9999,
                        %% Lastvalue flag is true by default
                        <<"is_lastvalue">> := true
                    }
                ],
                <<"meta">> := #{<<"hasnext">> := false}
            }},
            api_get([message_queues, queues])
        )
    ),
    ?assertMatch(
        {ok, 404, _},
        api_put([message_queues, queues, urlencode(<<"t/2">>)], #{<<"ping_interval">> => 10000})
    ),
    ?retry(
        5,
        20,
        ?assertMatch(
            {ok, 200, #{<<"topic_filter">> := <<"t/1">>, <<"ping_interval">> := 10000}},
            api_put([message_queues, queues, urlencode(<<"t/1">>)], #{<<"ping_interval">> => 10000})
        )
    ),
    ?assertMatch(
        {ok, 200, #{
            <<"data">> := [#{<<"topic_filter">> := <<"t/1">>, <<"ping_interval">> := 10000}],
            <<"meta">> := #{<<"hasnext">> := false}
        }},
        api_get([message_queues, queues])
    ),
    ?assertMatch(
        {ok, 200, #{<<"topic_filter">> := <<"t/1">>, <<"ping_interval">> := 10000}},
        api_get([message_queues, queues, urlencode(<<"t/1">>)])
    ),
    ?assertMatch(
        {ok, 204},
        api_delete([message_queues, queues, urlencode(<<"t/1">>)])
    ),
    ?assertMatch(
        {ok, 404, _},
        api_delete([message_queues, queues, urlencode(<<"t/1">>)])
    ),
    ?retry(
        5,
        20,
        ?assertMatch(
            {ok, 200, #{<<"data">> := [], <<"meta">> := #{<<"hasnext">> := false}}},
            api_get([message_queues, queues])
        )
    ).

%% Verify pagination logic of message queue listing.
t_pagination(_Config) ->
    %% Create 10 MQs and fetch them in batches of 6.
    lists:foreach(
        fun(I) ->
            IBin = integer_to_binary(I),
            api_post([message_queues, queues], #{<<"topic_filter">> => <<"t/", IBin/binary>>})
        end,
        lists:seq(1, 10)
    ),
    {ok, 200, #{
        <<"data">> := Data0, <<"meta">> := #{<<"hasnext">> := true, <<"cursor">> := Cursor}
    }} =
        api_get([message_queues, queues, "?limit=6"]),
    ?assertEqual(6, length(Data0)),
    {ok, 200, #{<<"data">> := Data1, <<"meta">> := #{<<"hasnext">> := false}}} =
        api_get([message_queues, queues, "?limit=6&cursor=" ++ urlencode(Cursor)]),
    ?assertEqual(4, length(Data1)),

    %% Check that the last page does not have `hasnext
    {ok, 200, #{<<"data">> := Data2, <<"meta">> := #{<<"hasnext">> := false}}} =
        api_get([message_queues, queues, "?limit=4&cursor=" ++ urlencode(Cursor)]),
    ?assertEqual(4, length(Data2)),

    %% Check that we do not crash on invalid cursor
    ?assertMatch(
        {ok, 400, #{<<"code">> := <<"BAD_REQUEST">>}},
        api_get([message_queues, queues, "?limit=6&cursor=%10%13"])
    ).

%% Verify MQ subsystem (re)configuration via API.
t_config(_Config) ->
    ?assertMatch(
        {ok, 200, _},
        api_get([message_queues, config])
    ),
    ?assertMatch(
        {ok, 400, _},
        api_put([message_queues, config], #{<<"gc_interval">> => <<"-10h">>})
    ),
    ?assertMatch(
        {ok, 204},
        api_put([message_queues, config], #{
            <<"gc_interval">> => <<"2h">>,
            <<"regular_queue_retention_period">> => <<"14d">>,
            <<"find_queue_retry_interval">> => <<"20s">>
        })
    ),
    ?assertMatch(
        {ok, 200, #{
            <<"gc_interval">> := <<"2h">>,
            <<"regular_queue_retention_period">> := <<"14d">>,
            <<"find_queue_retry_interval">> := <<"20s">>
        }},
        api_get([message_queues, config])
    ),
    ?assertMatch(
        {ok, 204},
        api_put([message_queues, config], #{
            <<"auto_create">> => #{
                <<"regular">> => false,
                <<"lastvalue">> => #{}
            }
        })
    ),
    ?assertMatch(
        {ok, 200, #{
            <<"auto_create">> := #{
                <<"regular">> := false,
                <<"lastvalue">> := #{
                    <<"key_expression">> := <<"message.from">>
                }
            }
        }},
        api_get([message_queues, config])
    ),
    ?assertMatch(
        {ok, 400, #{
            <<"code">> := <<"BAD_REQUEST">>,
            <<"message">> :=
                <<"Queues should be configured to be automatically created either as regular or lastvalue">>
        }},
        api_put([message_queues, config], #{
            <<"auto_create">> => #{
                <<"regular">> => #{}, <<"lastvalue">> => #{}
            }
        })
    ).

%% Verify queue state creation failure is handled gracefully.
t_queue_state_creation_failure(_Config) ->
    ok = meck:new(emqx_ds, [passthrough, no_history]),
    ok = meck:expect(emqx_ds, trans, fun(_, _) -> {error, recoverable, leader_unavailable} end),
    ?assertMatch(
        {ok, 503, _},
        api_post([message_queues, queues], #{<<"topic_filter">> => <<"t/1">>})
    ),
    ok = meck:unload(emqx_ds).

%% Verify that regular queue cannot be created with key expression.
t_lastvalue_vs_regular(_Config) ->
    %% Cannot create a regular queue with key expression
    ?assertMatch(
        {ok, 400, _},
        api_post([message_queues, queues], #{
            <<"topic_filter">> => <<"t/1">>,
            <<"key_expression">> => <<"message.from">>,
            <<"is_lastvalue">> => false
        })
    ),

    %% Cannot update a regular queue to lastvalue
    ?assertMatch(
        {ok, 200, _},
        api_post([message_queues, queues], #{
            <<"topic_filter">> => <<"t/1">>, <<"is_lastvalue">> => false
        })
    ),
    ?assertMatch(
        {ok, 400, _},
        api_put([message_queues, queues, urlencode(<<"t/1">>)], #{<<"is_lastvalue">> => true})
    ),

    %% Key expression is not allowed to be updated for regular queues
    ?assertMatch(
        {ok, 400, _},
        api_put([message_queues, queues, urlencode(<<"t/1">>)], #{
            <<"key_expression">> => <<"message.from">>
        })
    ),

    %% Cannot update a lastvalue queue to regular
    ?assertMatch(
        {ok, 200, _},
        api_post([message_queues, queues], #{
            <<"topic_filter">> => <<"t/2">>, <<"is_lastvalue">> => true
        })
    ),
    ?assertMatch(
        {ok, 400, _},
        api_put([message_queues, queues, urlencode(<<"t/2">>)], #{<<"is_lastvalue">> => false})
    ).

%% Verify that default values are good enough for lastvalue queues
t_defaults(_Config) ->
    ?assertMatch(
        {ok, 200, _},
        api_post([message_queues, queues], #{<<"topic_filter">> => <<"t/#">>})
    ),
    %% Publish 10 messages to the queue
    emqx_mq_test_utils:populate_lastvalue(10, #{
        topic_prefix => <<"t/">>,
        payload_prefix => <<"payload-">>,
        n_keys => 10
    }),

    %% Consume the messages from the queue
    CSub = emqx_mq_test_utils:emqtt_connect([]),
    emqx_mq_test_utils:emqtt_sub_mq(CSub, <<"t/#">>),
    {ok, Msgs} = emqx_mq_test_utils:emqtt_drain(_MinMsg = 1, _Timeout = 100),
    ok = emqtt:disconnect(CSub),

    %% Verify the messages. Default key expression is clientid, so we should receive only one message.
<<<<<<< HEAD
    ?assertEqual(1, length(Msgs)).
=======
    ?assertEqual(1, length(Msgs)).

%% Verify that the max queue count is respected
t_max_queue_count(_Config) ->
    emqx_config:put([mq, max_queue_count], 5),
    %% Create 5 MQs to fill the limit
    lists:foreach(
        fun(I) ->
            IBin = integer_to_binary(I),
            ?assertMatch(
                {ok, 200, _},
                api_post([message_queues, queues], #{<<"topic_filter">> => <<"t/", IBin/binary>>})
            )
        end,
        lists:seq(1, 5)
    ),
    %% Try to create a 6th MQ, expect an error
    ?assertMatch(
        {ok, 400, #{
            <<"code">> := <<"MAX_QUEUE_COUNT_REACHED">>,
            <<"message">> := <<"Max queue count reached">>
        }},
        api_post([message_queues, queues], #{<<"topic_filter">> => <<"t/6">>})
    ).
>>>>>>> 2819208d
<|MERGE_RESOLUTION|>--- conflicted
+++ resolved
@@ -292,9 +292,6 @@
     ok = emqtt:disconnect(CSub),
 
     %% Verify the messages. Default key expression is clientid, so we should receive only one message.
-<<<<<<< HEAD
-    ?assertEqual(1, length(Msgs)).
-=======
     ?assertEqual(1, length(Msgs)).
 
 %% Verify that the max queue count is respected
@@ -318,5 +315,4 @@
             <<"message">> := <<"Max queue count reached">>
         }},
         api_post([message_queues, queues], #{<<"topic_filter">> => <<"t/6">>})
-    ).
->>>>>>> 2819208d
+    ).