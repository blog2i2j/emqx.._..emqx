--- conflicted
+++ resolved
@@ -74,15 +74,9 @@
     ),
     emqx_common_test_helpers:init_per_testcase(?MODULE, TC, [{tc_apps, Apps} | Config]).
 
-<<<<<<< HEAD
-end_per_testcase(TC, Config) ->
-    _ = emqx_common_test_helpers:end_per_testcase(?MODULE, TC, Config),
-    ok = emqx_cth_suite:stop(?config(tc_apps, Config)).
-=======
 end_per_testcase(_, Config) ->
     ok = emqx_cth_suite:stop(?config(tc_apps, Config)),
     ok = emqx_exhook_demo_svr:stop().
->>>>>>> f4833574
 
 emqx_conf(t_cluster_name) ->
     io_lib:format("cluster.name = ~p", [?OTHER_CLUSTER_NAME_STRING]);
@@ -93,15 +87,12 @@
 %% Test cases
 %%--------------------------------------------------------------------
 
-<<<<<<< HEAD
 t_access_failed_if_no_server_running('init', Config) ->
     ok = emqx_hooks:add('client.authorize', {emqx_authz, authorize, [[]]}, ?HP_AUTHZ),
     Config;
 t_access_failed_if_no_server_running('end', _Config) ->
     emqx_hooks:del('client.authorize', {emqx_authz, authorize}).
 
-=======
->>>>>>> f4833574
 t_access_failed_if_no_server_running(Config) ->
     ClientInfo = #{
         clientid => <<"user-id-1">>,
