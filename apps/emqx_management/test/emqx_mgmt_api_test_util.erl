--- conflicted
+++ resolved
@@ -12,7 +12,7 @@
 emqx_dashboard() ->
     emqx_dashboard("""
         dashboard {
-            listeners.http { enable = true, bind = 18083 } 
+            listeners.http { enable = true, bind = 18083 }
             password_expired_time = "86400s"
         }
     """).
@@ -360,28 +360,19 @@
     }).
 
 simple_request(#{method := Method, url := Url} = Params) ->
-<<<<<<< HEAD
-=======
-    Opts0 = maps:with([http_opts, 'content-type'], Params),
-    Opts = maps:merge(Opts0, #{return_all => true}),
     ReturnHeaders = maps:get(return_headers, Params, false),
->>>>>>> d044d951
     AuthHeader = emqx_utils_maps:get_lazy(auth_header, Params, fun auth_header_/0),
     AuthHeaders = build_http_header(AuthHeader),
     QueryParams = maps:get(query_params, Params, #{}),
     Body = maps:get(body, Params, ""),
-<<<<<<< HEAD
     Headers = maps:get(extra_headers, Params, []),
     ExtraOpts = maps:get(extra_opts, Params, #{}),
-    Opts = ExtraOpts#{return_all => true},
+    Opts0 = maps:with([http_opts, 'content-type'], Params),
+    Opts = maps:merge(maps:merge(Opts0, ExtraOpts), #{return_all => true}),
     Res = request_api(Method, Url, QueryParams, AuthHeaders ++ Headers, Body, Opts),
-    simplify_decode_result(Res).
-=======
-    Res = request_api(Method, Url, QueryParams, AuthHeader, Body, Opts),
     case ReturnHeaders of
         false ->
             simplify_decode_result(Res);
         true ->
             simplify_decode_result_with_headers(Res)
-    end.
->>>>>>> d044d951
+    end.