--- conflicted
+++ resolved
@@ -5123,7 +5123,77 @@
     ),
     ok.
 
-<<<<<<< HEAD
+%% Context: https://emqx.atlassian.net/browse/EMQX-14337
+%% Original bug: upon returning, the resource/connector health check would unconditionally
+%% trigger health checks for channels, even if they had already established their own
+%% periodic timers after their first trigger.
+t_independent_channel_health_check_interval(_Config) ->
+    ?check_trace(
+        begin
+            TestPid = self(),
+            AgentState0 = #{
+                resource_health_check => {notify, TestPid, ?status_connected},
+                channel_health_check => {notify, TestPid, ?status_connected}
+            },
+            {ok, Agent} = emqx_utils_agent:start_link(AgentState0),
+            ConnName = <<"cname">>,
+            %% Needs to have this form to satifisfy internal, implicit requirements of
+            %% `emqx_resource_cache'.
+            ConnResId = <<"connector:ctype:", ConnName/binary>>,
+            {ok, _} =
+                create(
+                    ConnResId,
+                    ?DEFAULT_RESOURCE_GROUP,
+                    ?TEST_RESOURCE,
+                    #{
+                        name => test_resource,
+                        health_check_agent => Agent
+                    },
+                    #{
+                        health_check_interval => 100,
+                        start_timeout => 100
+                    }
+                ),
+            %% Needs to have this form to satifisfy internal, implicit requirements of
+            %% `emqx_resource_cache'.
+            ChanId = <<"action:atype:aname:", ConnResId/binary>>,
+            ok =
+                emqx_resource_manager:add_channel(
+                    ConnResId,
+                    ChanId,
+                    #{
+                        resource_opts => #{
+                            %% Using a huge interval so that it does not
+                            %% repeat during the test
+                            health_check_interval => 1_000_000
+                        }
+                    }
+                ),
+            ?assertMatch(
+                {ok, #rt{
+                    st_err = #{status := ?status_connected},
+                    channel_status = ?status_connected
+                }},
+                emqx_resource_cache:get_runtime(ChanId)
+            ),
+            %% Upon entering `?status_connected` for the first time, the connector/resource
+            %% will kick off the channel health check.  After that, the channel manages its
+            %% own interval with generic statem timers, and should not be triggered again
+            %% by the more frequent connector health checks.
+            ?assertReceive({returning_resource_health_check_result, _, _}),
+            ?assertReceive({returning_channel_health_check_result, _, _, _}),
+            %% N.B.: without async add channel, there is a second health check performed.
+            ?assertReceive({returning_channel_health_check_result, _, _, _}),
+            %% Should not perform other channel health checks for a long time now.
+            ?assertNotReceive({returning_channel_health_check_result, _, _, _}),
+            %% Resource health checks should continue quite frequently.
+            ?assertReceive({returning_resource_health_check_result, _, _}),
+            ok
+        end,
+        [log_consistency_prop()]
+    ),
+    ok.
+
 %% Checks that we impose a timeout on resource (connector) health checks.
 t_resource_health_check_timeout(_Config) ->
     ?check_trace(
@@ -5150,25 +5220,6 @@
             {ok, StartAgent} = emqx_utils_agent:start_link(StartAgentState0),
             ConnName = atom_to_binary(?FUNCTION_NAME),
             ConnResId = connector_res_id(ConnName),
-=======
-%% Context: https://emqx.atlassian.net/browse/EMQX-14337
-%% Original bug: upon returning, the resource/connector health check would unconditionally
-%% trigger health checks for channels, even if they had already established their own
-%% periodic timers after their first trigger.
-t_independent_channel_health_check_interval(_Config) ->
-    ?check_trace(
-        begin
-            TestPid = self(),
-            AgentState0 = #{
-                resource_health_check => {notify, TestPid, ?status_connected},
-                channel_health_check => {notify, TestPid, ?status_connected}
-            },
-            {ok, Agent} = emqx_utils_agent:start_link(AgentState0),
-            ConnName = <<"cname">>,
-            %% Needs to have this form to satifisfy internal, implicit requirements of
-            %% `emqx_resource_cache'.
-            ConnResId = <<"connector:ctype:", ConnName/binary>>,
->>>>>>> 70a0671e
             {ok, _} =
                 create(
                     ConnResId,
@@ -5176,7 +5227,6 @@
                     ?TEST_RESOURCE,
                     #{
                         name => test_resource,
-<<<<<<< HEAD
                         start_resource_agent => StartAgent,
                         health_check_agent => HCAgent
                     },
@@ -5247,25 +5297,10 @@
             ChanId = action_res_id(ConnResId),
             ok =
                 add_channel(
-=======
-                        health_check_agent => Agent
-                    },
-                    #{
-                        health_check_interval => 100,
-                        start_timeout => 100
-                    }
-                ),
-            %% Needs to have this form to satifisfy internal, implicit requirements of
-            %% `emqx_resource_cache'.
-            ChanId = <<"action:atype:aname:", ConnResId/binary>>,
-            ok =
-                emqx_resource_manager:add_channel(
->>>>>>> 70a0671e
                     ConnResId,
                     ChanId,
                     #{
                         resource_opts => #{
-<<<<<<< HEAD
                             health_check_interval => 100,
                             health_check_timeout => 750
                         }
@@ -5289,33 +5324,6 @@
                 {ok, #rt{channel_status = ?status_disconnected}},
                 emqx_resource_cache:get_runtime(ChanId)
             ),
-=======
-                            %% Using a huge interval so that it does not
-                            %% repeat during the test
-                            health_check_interval => 1_000_000
-                        }
-                    }
-                ),
-            ?assertMatch(
-                {ok, #rt{
-                    st_err = #{status := ?status_connected},
-                    channel_status = ?status_connected
-                }},
-                emqx_resource_cache:get_runtime(ChanId)
-            ),
-            %% Upon entering `?status_connected` for the first time, the connector/resource
-            %% will kick off the channel health check.  After that, the channel manages its
-            %% own interval with generic statem timers, and should not be triggered again
-            %% by the more frequent connector health checks.
-            ?assertReceive({returning_resource_health_check_result, _, _}),
-            ?assertReceive({returning_channel_health_check_result, _, _, _}),
-            %% N.B.: without async add channel, there is a second health check performed.
-            ?assertReceive({returning_channel_health_check_result, _, _, _}),
-            %% Should not perform other channel health checks for a long time now.
-            ?assertNotReceive({returning_channel_health_check_result, _, _, _}),
-            %% Resource health checks should continue quite frequently.
-            ?assertReceive({returning_resource_health_check_result, _, _}),
->>>>>>> 70a0671e
             ok
         end,
         [log_consistency_prop()]
