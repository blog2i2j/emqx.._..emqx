--- conflicted
+++ resolved
@@ -104,14 +104,9 @@
     {ok, _} = emqx_resource:create_local(
                 ?ID,
                 ?TEST_RESOURCE,
-<<<<<<< HEAD
                 #{name => <<"test_resource">>}, #{async_create => true}),
     timer:sleep(300),
     emqx_resource_health_check:create_checker(?ID, 15000),
-=======
-                #{name => test_resource}),
-
->>>>>>> 270a158a
     #{pid := Pid} = emqx_resource:query(?ID, get_state),
 
     ok = emqx_resource:health_check(?ID),
