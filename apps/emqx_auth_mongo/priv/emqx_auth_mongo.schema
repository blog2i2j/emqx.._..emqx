%%-*- mode: erlang -*-
%% emqx_auth_mongo config mapping

{mapping, "auth.mongo.type", "emqx_auth_mongo.server", [
  {default, single},
  {datatype, {enum, [single, unknown, sharded, rs]}}
]}.

{mapping, "auth.mongo.rs_set_name", "emqx_auth_mongo.server", [
  {default, "mqtt"},
  {datatype, string}
]}.

{mapping, "auth.mongo.server", "emqx_auth_mongo.server", [
  {default, "127.0.0.1:27017"},
  {datatype, string}
]}.

{mapping, "auth.mongo.pool", "emqx_auth_mongo.server", [
  {default, 8},
  {datatype, integer}
]}.

%% FIXME: compatible with 4.0-4.2 version format, plan to delete in 5.0
{mapping, "auth.mongo.login", "emqx_auth_mongo.server", [
  {datatype, string}
]}.

{mapping, "auth.mongo.username", "emqx_auth_mongo.server", [
  {datatype, string}
]}.

{mapping, "auth.mongo.password", "emqx_auth_mongo.server", [
  {default, ""},
  {datatype, string}
]}.

{mapping, "auth.mongo.database", "emqx_auth_mongo.server", [
  {default, "mqtt"},
  {datatype, string}
]}.

{mapping, "auth.mongo.auth_source", "emqx_auth_mongo.server", [
  {default, "mqtt"},
  {datatype, string}
]}.

{mapping, "auth.mongo.ssl.enable", "emqx_auth_mongo.server", [
  {default, off},
  {datatype, {enum, [on, off, true, false]}} %% FIXME: ture/false is compatible with 4.0-4.2 version format, plan to delete in 5.0
]}.

{mapping, "auth.mongo.ssl.keyfile", "emqx_auth_mongo.server", [
  {datatype, string}
]}.

{mapping, "auth.mongo.ssl.certfile", "emqx_auth_mongo.server", [
  {datatype, string}
]}.

{mapping, "auth.mongo.ssl.cacertfile", "emqx_auth_mongo.server", [
  {datatype, string}
]}.

{mapping, "auth.mongo.ssl.verify", "emqx_auth_mongo.server", [
  {default, false},
  {datatype, {enum, [true, false]}}
]}.

{mapping, "auth.mongo.ssl.server_name_indication", "emqx_auth_mongo.server", [
  {datatype, string}
]}.

%% FIXME: compatible with 4.0-4.2 version format, plan to delete in 5.0
{mapping, "auth.mongo.ssl_opts.keyfile", "emqx_auth_mongo.server", [
  {datatype, string}
]}.

%% FIXME: compatible with 4.0-4.2 version format, plan to delete in 5.0
{mapping, "auth.mongo.ssl_opts.certfile", "emqx_auth_mongo.server", [
  {datatype, string}
]}.

%% FIXME: compatible with 4.0-4.2 version format, plan to delete in 5.0
{mapping, "auth.mongo.ssl_opts.cacertfile", "emqx_auth_mongo.server", [
  {datatype, string}
]}.

{mapping, "auth.mongo.w_mode", "emqx_auth_mongo.server", [
  {default, undef},
  {datatype, {enum, [safe, unsafe, undef]}}
]}.

{mapping, "auth.mongo.r_mode", "emqx_auth_mongo.server", [
  {default, undef},
  {datatype, {enum, [master, slave_ok, undef]}}
]}.

{mapping, "auth.mongo.topology.$name", "emqx_auth_mongo.server", [
  {datatype, integer}
]}.

{translation, "emqx_auth_mongo.server", fun(Conf) ->
  H = cuttlefish:conf_get("auth.mongo.server", Conf),
  Hosts = string:tokens(H, ","),
  Type0 = cuttlefish:conf_get("auth.mongo.type", Conf),
  Pool = cuttlefish:conf_get("auth.mongo.pool", Conf),
  %% FIXME: compatible with 4.0-4.2 version format, plan to delete in 5.0
  Login = cuttlefish:conf_get("auth.mongo.username", Conf,
                              cuttlefish:conf_get("auth.mongo.login", Conf, "")
                             ),
  Passwd = cuttlefish:conf_get("auth.mongo.password", Conf),
  DB = cuttlefish:conf_get("auth.mongo.database", Conf),
  AuthSrc = cuttlefish:conf_get("auth.mongo.auth_source", Conf),
  R = cuttlefish:conf_get("auth.mongo.w_mode", Conf),
  W = cuttlefish:conf_get("auth.mongo.r_mode", Conf),
  Login0 = case Login =:= [] of
    true -> [];
    false -> [{login, list_to_binary(Login)}]
  end,
  Passwd0 = case Passwd =:= [] of
    true -> [];
    false -> [{password, list_to_binary(Passwd)}]
  end,
  W0 = case W =:= undef of
    true -> [];
    false -> [{w_mode, W}]
  end,
  R0 = case R =:= undef  of
    true -> [];
    false -> [{r_mode, R}]
  end,
<<<<<<< HEAD
=======


>>>>>>> 90376221
  Filter  = fun(Opts) -> [{K, V} || {K, V} <- Opts, V =/= undefined] end,
  SslOpts = fun(Prefix) ->
                Verify = case cuttlefish:conf_get(Prefix ++ ".verify", Conf, false) of
                             true -> verify_peer;
                             flase -> verify_none
                         end,
                Filter([{verify, Verify},
                        {server_name_indication, case cuttlefish:conf_get(Prefix ++ ".server_name_indication", Conf, undefined) of
                                                   "disable" -> disable;
                                                   SNI -> SNI
                                                 end},
                        {keyfile, cuttlefish:conf_get(Prefix ++ ".keyfile", Conf, undefined)},
                        {certfile, cuttlefish:conf_get(Prefix ++ ".certfile", Conf, undefined)},
                        {cacertfile, cuttlefish:conf_get(Prefix ++ ".cacertfile", Conf, undefined)}])
            end,

  %% FIXME: compatible with 4.0-4.2 version format, plan to delete in 5.0
  GenSsl = case cuttlefish:conf_get("auth.mongo.ssl.cacertfile", Conf, undefined) of
               undefined -> [{ssl, true}, {ssl_opts, SslOpts("auth.mongo.ssl_opts")}];
               _ -> [{ssl, true}, {ssl_opts, SslOpts("auth.mongo.ssl")}]
           end,

  %% FIXME: compatible with 4.0-4.2 version format, plan to delete in 5.0
  Ssl = case cuttlefish:conf_get("auth.mongo.ssl.enable", Conf) of
          on -> GenSsl;
          off -> [];
          true -> [{ssl, true}, {ssl_opts, SslOpts("auth.mongo.ssl_opts")}];
          false -> []
        end,

  WorkerOptions = [{database, list_to_binary(DB)}, {auth_source, list_to_binary(AuthSrc)}]
                    ++ Login0 ++ Passwd0 ++ W0 ++ R0 ++ Ssl,

  Vars = cuttlefish_variable:fuzzy_matches(["auth", "mongo", "topology", "$name"], Conf),
  Options = lists:map(fun({_, Name}) ->
    Name2 = case Name of
      "local_threshold_ms"          -> "localThresholdMS";
      "connect_timeout_ms"          -> "connectTimeoutMS";
      "socket_timeout_ms"           -> "socketTimeoutMS";
      "server_selection_timeout_ms" -> "serverSelectionTimeoutMS";
      "wait_queue_timeout_ms"       -> "waitQueueTimeoutMS";
      "heartbeat_frequency_ms"      -> "heartbeatFrequencyMS";
      "min_heartbeat_frequency_ms"  -> "minHeartbeatFrequencyMS";
      _ -> Name
    end,
    {list_to_atom(Name2), cuttlefish:conf_get("auth.mongo.topology."++Name, Conf)}
  end, Vars),

  Type = case Type0 =:= rs of
    true -> {Type0, list_to_binary(cuttlefish:conf_get("auth.mongo.rs_set_name", Conf))};
    false -> Type0
  end,
  [{type, Type},
   {hosts, Hosts},
   {options, Options},
   {worker_options, WorkerOptions},
   {auto_reconnect, 1},
   {pool_size, Pool}]
end}.

%% The mongodb operation timeout is specified by the value of `cursor_timeout` from application config,
%% or `infinity` if `cursor_timeout` not specified
{mapping, "auth.mongo.query_timeout", "mongodb.cursor_timeout", [
  {datatype, string}
]}.

{translation, "mongodb.cursor_timeout", fun(Conf) ->
  case cuttlefish:conf_get("auth.mongo.query_timeout", Conf, undefined) of
      undefined -> infinity;
      Duration ->
          case cuttlefish_duration:parse(Duration, ms) of
              {error, Reason} -> error(Reason);
              Ms when is_integer(Ms) -> Ms
          end
  end
end}.

{mapping, "auth.mongo.auth_query.collection", "emqx_auth_mongo.auth_query", [
  {default, "mqtt_user"},
  {datatype, string}
]}.

{mapping, "auth.mongo.auth_query.password_field", "emqx_auth_mongo.auth_query", [
  {default, "password"},
  {datatype, string}
]}.

{mapping, "auth.mongo.auth_query.password_hash", "emqx_auth_mongo.auth_query", [
  {datatype, string}
]}.

{mapping, "auth.mongo.auth_query.selector", "emqx_auth_mongo.auth_query", [
  {default, ""},
  {datatype, string}
]}.

{translation, "emqx_auth_mongo.auth_query", fun(Conf) ->
  case cuttlefish:conf_get("auth.mongo.auth_query.collection", Conf) of
    undefined -> cuttlefish:unset();
    Collection ->
      PasswordField = cuttlefish:conf_get("auth.mongo.auth_query.password_field", Conf),
      PasswordHash = cuttlefish:conf_get("auth.mongo.auth_query.password_hash", Conf),
      SelectorStr = cuttlefish:conf_get("auth.mongo.auth_query.selector", Conf),
      SelectorList =
          lists:map(fun(Selector) ->
                  case string:tokens(Selector, "=") of
                      [Field, Val] -> {list_to_binary(Field), list_to_binary(Val)};
                      _ -> {<<"username">>, <<"%u">>}
                  end
              end, string:tokens(SelectorStr, ", ")),

      PasswordFields = [list_to_binary(Field) || Field <- string:tokens(PasswordField, ",")],
      HashValue =
        case string:tokens(PasswordHash, ",") of
              [Hash]           -> list_to_atom(Hash);
              [Prefix, Suffix] -> {list_to_atom(Prefix), list_to_atom(Suffix)};
              [Hash, MacFun, Iterations, Dklen] -> {list_to_atom(Hash), list_to_atom(MacFun), list_to_integer(Iterations), list_to_integer(Dklen)};
              _                -> plain
        end,
      [{collection, Collection},
       {password_field, PasswordFields},
       {password_hash, HashValue},
       {selector, SelectorList}]
    end
end}.

{mapping, "auth.mongo.super_query", "emqx_auth_mongo.super_query", [
  {default, off},
  {datatype, flag}
]}.

{mapping, "auth.mongo.super_query.collection", "emqx_auth_mongo.super_query", [
  {default, "mqtt_user"},
  {datatype, string}
]}.

{mapping, "auth.mongo.super_query.super_field", "emqx_auth_mongo.super_query", [
  {default, "is_superuser"},
  {datatype, string}
]}.

{mapping, "auth.mongo.super_query.selector", "emqx_auth_mongo.super_query", [
  {default, ""},
  {datatype, string}
]}.

{translation, "emqx_auth_mongo.super_query", fun(Conf) ->
  case cuttlefish:conf_get("auth.mongo.super_query.collection", Conf) of
    undefined -> cuttlefish:unset();
    Collection  ->
      SuperField = cuttlefish:conf_get("auth.mongo.super_query.super_field", Conf),
      SelectorStr = cuttlefish:conf_get("auth.mongo.super_query.selector", Conf),
      SelectorList =
          lists:map(fun(Selector) ->
                  case string:tokens(Selector, "=") of
                      [Field, Val] -> {list_to_binary(Field), list_to_binary(Val)};
                      _ -> {<<"username">>, <<"%u">>}
                  end
              end, string:tokens(SelectorStr, ", ")),
      [{collection, Collection}, {super_field, SuperField}, {selector, SelectorList}]
  end
end}.

{mapping, "auth.mongo.acl_query", "emqx_auth_mongo.acl_query", [
  {default, off},
  {datatype, flag}
]}.

{mapping, "auth.mongo.acl_query.collection", "emqx_auth_mongo.acl_query", [
  {default, "mqtt_user"},
  {datatype, string}
]}.

{mapping, "auth.mongo.acl_query.selector", "emqx_auth_mongo.acl_query", [
  {default, ""},
  {datatype, string}
]}.
{mapping, "auth.mongo.acl_query.selector.$id", "emqx_auth_mongo.acl_query", [
  {default, ""},
  {datatype, string}
]}.

{translation, "emqx_auth_mongo.acl_query", fun(Conf) ->
  case cuttlefish:conf_get("auth.mongo.acl_query.collection", Conf) of
    undefined -> cuttlefish:unset();
    Collection  ->
      SelectorStrList =
        lists:map(
            fun
                ({["auth","mongo","acl_query","selector"], ConfEntry}) ->
                    ConfEntry;
                ({["auth","mongo","acl_query","selector", _], ConfEntry}) ->
                    ConfEntry
            end,
            cuttlefish_variable:filter_by_prefix("auth.mongo.acl_query.selector", Conf)),
      SelectorListList =
          lists:map(
            fun(SelectorStr) ->
                lists:map(fun(Selector) ->
                        case string:tokens(Selector, "=") of
                            [Field, Val] -> {list_to_binary(Field), list_to_binary(Val)};
                            _ -> {<<"username">>, <<"%u">>}
                        end
                    end, string:tokens(SelectorStr, ", "))
            end,
            SelectorStrList),
      [{collection, Collection}, {selector, SelectorListList}]
  end
end}.<|MERGE_RESOLUTION|>--- conflicted
+++ resolved
@@ -130,11 +130,6 @@
     true -> [];
     false -> [{r_mode, R}]
   end,
-<<<<<<< HEAD
-=======
-
-
->>>>>>> 90376221
   Filter  = fun(Opts) -> [{K, V} || {K, V} <- Opts, V =/= undefined] end,
   SslOpts = fun(Prefix) ->
                 Verify = case cuttlefish:conf_get(Prefix ++ ".verify", Conf, false) of
