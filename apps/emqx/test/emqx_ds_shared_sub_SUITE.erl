--- conflicted
+++ resolved
@@ -38,36 +38,8 @@
     end.
 
 init_per_suite(Config) ->
-    AppConfig = #{
-        <<"rpc">> => #{
-            <<"port_discovery">> => <<"manual">>
-        },
-        <<"durable_sessions">> => #{
-            <<"enable">> => true,
-            <<"shared_subs">> => #{
-                <<"heartbeat_interval">> => 100,
-                <<"revocation_timeout">> => 100,
-                <<"leader_timeout">> => 100,
-                <<"checkpoint_interval">> => 10
-            }
-        },
-        <<"durable_storage">> => #{
-            <<"messages">> => #{
-                <<"backend">> => <<"builtin_raft">>
-            },
-            <<"shared_subs">> => #{
-                <<"backend">> => <<"builtin_raft">>
-            }
-        },
-        <<"authorization">> => #{<<"no_match">> => <<"allow">>}
-    },
-
     Apps = emqx_cth_suite:start(
         [
-<<<<<<< HEAD
-            {emqx_conf, #{config => AppConfig}},
-            {emqx, #{config => AppConfig}}
-=======
             {emqx, """
             rpc.port_discovery = manual
             durable_sessions {
@@ -80,7 +52,6 @@
               }
             }
             """}
->>>>>>> 7fbfeb9d
         ],
         #{work_dir => ?config(priv_dir, Config)}
     ),
