%%--------------------------------------------------------------------
%% Copyright (c) 2020-2025 EMQ Technologies Co., Ltd. All Rights Reserved.
%%
%% Licensed under the Apache License, Version 2.0 (the "License");
%% you may not use this file except in compliance with the License.
%% You may obtain a copy of the License at
%%
%%     http://www.apache.org/licenses/LICENSE-2.0
%%
%% Unless required by applicable law or agreed to in writing, software
%% distributed under the License is distributed on an "AS IS" BASIS,
%% WITHOUT WARRANTIES OR CONDITIONS OF ANY KIND, either express or implied.
%% See the License for the specific language governing permissions and
%% limitations under the License.
%%--------------------------------------------------------------------

%% TODO: remove the v1 table in release-590

-module(emqx_exclusive_subscription).

-behaviour(gen_server).

-include_lib("emqx/include/emqx.hrl").
-include_lib("emqx/include/logger.hrl").
-include_lib("stdlib/include/ms_transform.hrl").
-include_lib("stdlib/include/ms_transform.hrl").

%% API
-export([start_link/0]).

%% gen_server callbacks
-export([
    init/1,
    handle_call/3,
    handle_cast/2,
    handle_info/2,
    terminate/2
]).

-export([
    check_subscribe/2,
    unsubscribe/2,
    dirty_lookup_clientid/1,
    clear/0
]).

%% Internal exports (RPC)
-export([
    try_subscribe/3,
    do_cleanup_subscriptions/1
]).

-record(exclusive_subscription, {
    topic :: emqx_types:topic(),
    clientid :: emqx_types:clientid()
}).

-record(exclusive_subscription_v2, {
    topic :: emqx_types:topic(),
    clientid :: emqx_types:clientid(),
    node :: node(),
    extra = #{} :: map()
}).

-define(TAB, emqx_exclusive_subscription).
-define(TAB_V2, emqx_exclusive_subscription_v2).
-define(EXCLUSIVE_SHARD, emqx_exclusive_shard).

%%--------------------------------------------------------------------
%% Mnesia bootstrap
%%--------------------------------------------------------------------

init_tables() ->
    StoreProps = [
        {ets, [
            {read_concurrency, true},
            {write_concurrency, true}
        ]}
    ],

    ok = mria:create_table(?TAB, [
        {rlog_shard, ?EXCLUSIVE_SHARD},
        {type, set},
        {storage, ram_copies},
        {record_name, exclusive_subscription},
        {attributes, record_info(fields, exclusive_subscription)},
        {storage_properties, StoreProps}
    ]),

    ok = mria:create_table(?TAB_V2, [
        {rlog_shard, ?EXCLUSIVE_SHARD},
        {type, set},
        {storage, ram_copies},
        {record_name, exclusive_subscription_v2},
        {attributes, record_info(fields, exclusive_subscription_v2)},
        {storage_properties, StoreProps}
    ]),

    ok = mria:wait_for_tables([?TAB, ?TAB_V2]).

%%--------------------------------------------------------------------
%% APIs
%%--------------------------------------------------------------------

start_link() ->
    gen_server:start_link({local, ?MODULE}, ?MODULE, [], []).

-spec check_subscribe(emqx_types:clientinfo(), emqx_types:topic()) ->
    allow | deny.
check_subscribe(#{clientid := ClientId}, Topic) ->
    case
        mria:transaction(?EXCLUSIVE_SHARD, fun ?MODULE:try_subscribe/3, [ClientId, Topic, node()])
    of
        {atomic, Res} ->
            Res;
        {aborted, Reason} ->
            ?SLOG(warning, #{
                msg => "check_subscribe_aborted", topic => Topic, reason => Reason
            }),
            deny
    end.

unsubscribe(Topic, #{is_exclusive := true}) ->
    _ = mria:transaction(?EXCLUSIVE_SHARD, fun mnesia:delete/1, [{?TAB, Topic}]),
    _ = mria:transaction(?EXCLUSIVE_SHARD, fun mnesia:delete/1, [{?TAB_V2, Topic}]),
    ok;
unsubscribe(_Topic, _SubOpts) ->
    ok.

dirty_lookup_clientid(Topic) ->
    case mnesia:dirty_read(?TAB, Topic) of
        [#exclusive_subscription{clientid = ClientId}] ->
            ClientId;
        _ ->
            undefined
    end.

clear() ->
    _ = mria:clear_table(?TAB),
    _ = mria:clear_table(?TAB_V2),
    ok.

%%--------------------------------------------------------------------
%% gen_server callbacks
%%--------------------------------------------------------------------

init([]) ->
    process_flag(trap_exit, true),
    init_tables(),
    ok = ekka:monitor(membership),
    {ok, #{}}.

handle_call(Request, From, State) ->
    ?SLOG(warning, #{
        msg => "unexpected_call",
        call => Request,
        from => From
    }),
    {reply, ok, State}.

handle_cast(Request, State) ->
    ?SLOG(warning, #{
        msg => "unexpected_cast",
        cast => Request
    }),
    {noreply, State}.

handle_info({membership, {mnesia, down, Node}}, State) ->
    cleanup_subscriptions(Node),
    {noreply, State};
handle_info({membership, {node, down, Node}}, State) ->
    cleanup_subscriptions(Node),
    {noreply, State};
handle_info({membership, _}, State) ->
    {noreply, State};
handle_info(Info, State) ->
    ?SLOG(warning, #{
<<<<<<< HEAD
        msg => "unexpected_info",
        info => Info,
        server => ?MODULE
=======
        msg => "exclusive_sub_worker_unexpected_info",
        info => Info
>>>>>>> 2f6671b3
    }),
    {noreply, State}.

terminate(_Reason, _State) ->
    ok = ekka:unmonitor(membership).

%%--------------------------------------------------------------------
%% Internal functions
%%--------------------------------------------------------------------

try_subscribe(ClientId, Topic, Node) ->
    case mnesia:wread({?TAB, Topic}) of
        [] ->
            mnesia:write(
                ?TAB,
                #exclusive_subscription{
                    clientid = ClientId,
                    topic = Topic
                },
                write
            ),
            mnesia:write(
                ?TAB_V2,
                #exclusive_subscription_v2{
                    clientid = ClientId,
                    topic = Topic,
                    node = Node
                },
                write
            ),
            allow;
        [#exclusive_subscription{clientid = ClientId, topic = Topic}] ->
            %% Fixed the issue-13476
            %% In this feature, the user must manually call `unsubscribe` to release the lock,
            %% but sometimes the node may go down for some reason,
            %% then the client will reconnect to this node and resubscribe.
            %% We need to allow resubscription, otherwise the lock will never be released.
            allow;
        [_] ->
            deny
    end.

cleanup_subscriptions(Node) ->
    global:trans(
        {{?MODULE, ?FUNCTION_NAME}, self()},
        fun() ->
            mria:transaction(?EXCLUSIVE_SHARD, fun ?MODULE:do_cleanup_subscriptions/1, [Node])
        end
    ).

do_cleanup_subscriptions(Node0) ->
    Spec = ets:fun2ms(fun(#exclusive_subscription_v2{node = Node} = Data) when
        Node0 =:= Node
    ->
        Data
    end),
    lists:foreach(
        fun(#exclusive_subscription_v2{topic = Topic} = Obj) ->
            mnesia:delete({?TAB, Topic}),
            mnesia:delete_object(?TAB_V2, Obj, write)
        end,
        mnesia:select(?TAB_V2, Spec, write)
    ).<|MERGE_RESOLUTION|>--- conflicted
+++ resolved
@@ -175,14 +175,8 @@
     {noreply, State};
 handle_info(Info, State) ->
     ?SLOG(warning, #{
-<<<<<<< HEAD
-        msg => "unexpected_info",
-        info => Info,
-        server => ?MODULE
-=======
         msg => "exclusive_sub_worker_unexpected_info",
         info => Info
->>>>>>> 2f6671b3
     }),
     {noreply, State}.
 
