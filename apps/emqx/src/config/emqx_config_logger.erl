--- conflicted
+++ resolved
@@ -237,17 +237,11 @@
             _ ->
                 conf_get("formatter", Conf)
         end,
-<<<<<<< HEAD
     TsFormat = timestamp_format(Conf),
     WithMfa = conf_get("with_mfa", Conf),
-    do_formatter(
-        Format, CharsLimit, SingleLine, TimeOffSet, Depth, TsFormat, WithMfa
-=======
-    TsFormat = timstamp_format(Conf),
     PayloadEncode = conf_get("payload_encode", Conf, text),
     do_formatter(
-        Format, CharsLimit, SingleLine, TimeOffSet, Depth, TsFormat, PayloadEncode
->>>>>>> f64bd313
+        Format, CharsLimit, SingleLine, TimeOffSet, Depth, TsFormat, WithMfa, PayloadEncode
     ).
 
 %% auto | epoch | rfc3339
@@ -255,26 +249,17 @@
     conf_get("timestamp_format", Conf).
 
 %% helpers
-<<<<<<< HEAD
-do_formatter(json, CharsLimit, SingleLine, TimeOffSet, Depth, TsFormat, WithMfa) ->
-=======
-do_formatter(json, CharsLimit, SingleLine, TimeOffSet, Depth, TsFormat, PayloadEncode) ->
->>>>>>> f64bd313
+do_formatter(json, CharsLimit, SingleLine, TimeOffSet, Depth, TsFormat, WithMfa, PayloadEncode) ->
     {emqx_logger_jsonfmt, #{
         chars_limit => CharsLimit,
         single_line => SingleLine,
         time_offset => TimeOffSet,
         depth => Depth,
         timestamp_format => TsFormat,
-<<<<<<< HEAD
-        with_mfa => WithMfa
-    }};
-do_formatter(text, CharsLimit, SingleLine, TimeOffSet, Depth, TsFormat, WithMfa) ->
-=======
+        with_mfa => WithMfa,
         payload_encode => PayloadEncode
     }};
-do_formatter(text, CharsLimit, SingleLine, TimeOffSet, Depth, TsFormat, PayloadEncode) ->
->>>>>>> f64bd313
+do_formatter(text, CharsLimit, SingleLine, TimeOffSet, Depth, TsFormat, WithMfa, PayloadEncode) ->
     {emqx_logger_textfmt, #{
         template => ["[", level, "] ", msg, "\n"],
         chars_limit => CharsLimit,
@@ -282,11 +267,8 @@
         time_offset => TimeOffSet,
         depth => Depth,
         timestamp_format => TsFormat,
-<<<<<<< HEAD
-        with_mfa => WithMfa
-=======
+        with_mfa => WithMfa,
         payload_encode => PayloadEncode
->>>>>>> f64bd313
     }}.
 
 %% Don't record all logger message
