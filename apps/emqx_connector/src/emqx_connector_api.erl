%%--------------------------------------------------------------------
%% Copyright (c) 2020-2025 EMQ Technologies Co., Ltd. All Rights Reserved.
%%--------------------------------------------------------------------
-module(emqx_connector_api).

-feature(maybe_expr, enable).

-behaviour(minirest_api).

-include_lib("typerefl/include/types.hrl").
-include_lib("hocon/include/hoconsc.hrl").
-include_lib("emqx/include/logger.hrl").
-include_lib("emqx_utils/include/emqx_http_api.hrl").
-include_lib("emqx/include/emqx_config.hrl").

-import(hoconsc, [mk/2, array/1, enum/1]).

%% Swagger specs from hocon schema
-export([
    api_spec/0,
    check_api_schema/2,
    paths/0,
    schema/1,
    namespace/0
]).

%% API callbacks
-export([
    '/connectors'/2,
    '/connectors/:id'/2,
    '/connectors/:id/enable/:enable'/2,
    '/connectors/:id/:operation'/2,
    '/nodes/:node/connectors/:id/:operation'/2,
    '/connectors_probe'/2
]).

%% RPC targets
-export([
    lookup_from_local_node/2,
    v2_lookup/3
]).

-define(BPAPI_NAME, emqx_connector).

-define(CONNECTOR_NOT_ENABLED,
    ?BAD_REQUEST(<<"Forbidden operation, connector not enabled">>)
).

-define(CONNECTOR_NOT_FOUND(CONNECTOR_TYPE, CONNECTOR_NAME),
    ?NOT_FOUND(
        <<"Connector lookup failed: connector named '", (bin(CONNECTOR_NAME))/binary, "' of type ",
            (bin(CONNECTOR_TYPE))/binary, " does not exist.">>
    )
).

%% Don't turn connector_name to atom, it's maybe not a existing atom.
-define(TRY_PARSE_ID(ID, EXPR),
    try emqx_connector_resource:parse_connector_id(Id, #{atom_name => false}) of
        #{type := ConnectorType, name := ConnectorName} ->
            EXPR
    catch
        throw:#{reason := Reason} ->
            ?NOT_FOUND(<<"Invalid connector ID, ", Reason/binary>>)
    end
).

namespace() -> "connector".

api_spec() ->
    emqx_dashboard_swagger:spec(?MODULE, #{check_schema => fun ?MODULE:check_api_schema/2}).

check_api_schema(Request, #{path := "/connectors/:id", method := put = Method} = Metadata) ->
    ConnectorId = emqx_utils_maps:deep_get([bindings, id], Request),
    try emqx_connector_resource:parse_connector_id(ConnectorId, #{atom_name => false}) of
        #{type := ConnectorType} ->
            %% Since we know the connector type, we refine the schema to get more decent
            %% error messages.
            {_, Ref} = emqx_connector_info:api_schema(ConnectorType, atom_to_list(Method)),
            Schema = hoconsc:mk(Ref),
            emqx_dashboard_swagger:filter_check_request_and_translate_body_serializable(
                Request, refine_api_schema(Schema, Metadata)
            )
    catch
        throw:#{reason := Reason} ->
            ?NOT_FOUND(<<"Invalid connector id, ", Reason/binary>>)
    end;
check_api_schema(Request, Metadata) ->
    emqx_dashboard_swagger:filter_check_request_and_translate_body_serializable(Request, Metadata).

refine_api_schema(Schema, Metadata = #{path := Path, method := Method}) ->
    Spec = maps:get(Method, schema(Path)),
    SpecRefined = Spec#{'requestBody' => Schema},
    Metadata#{apispec => SpecRefined}.

paths() ->
    [
        "/connectors",
        "/connectors/:id",
        "/connectors/:id/enable/:enable",
        "/connectors/:id/:operation",
        "/nodes/:node/connectors/:id/:operation",
        "/connectors_probe"
    ].

error_schema(Code, Message) when is_atom(Code) ->
    error_schema([Code], Message);
error_schema(Codes, Message) when is_list(Message) ->
    error_schema(Codes, list_to_binary(Message));
error_schema(Codes, Message) when is_list(Codes) andalso is_binary(Message) ->
    emqx_dashboard_swagger:error_codes(Codes, Message).

get_response_body_schema() ->
    emqx_dashboard_swagger:schema_with_examples(
        emqx_connector_schema:get_response(),
        connector_info_examples(get)
    ).

param_path_operation_cluster() ->
    {operation,
        mk(
            enum([start]),
            #{
                in => path,
                required => true,
                example => <<"start">>,
                desc => ?DESC("desc_param_path_operation_cluster")
            }
        )}.

param_path_operation_on_node() ->
    {operation,
        mk(
            enum([start]),
            #{
                in => path,
                required => true,
                example => <<"start">>,
                desc => ?DESC("desc_param_path_operation_on_node")
            }
        )}.

param_path_node() ->
    {node,
        mk(
            binary(),
            #{
                in => path,
                required => true,
                example => <<"emqx@127.0.0.1">>,
                desc => ?DESC("desc_param_path_node")
            }
        )}.

param_path_id() ->
    {id,
        mk(
            binary(),
            #{
                in => path,
                required => true,
                example => <<"http:my_http_connector">>,
                desc => ?DESC("desc_param_path_id")
            }
        )}.

param_path_enable() ->
    {enable,
        mk(
            boolean(),
            #{
                in => path,
                required => true,
                desc => ?DESC("desc_param_path_enable"),
                example => true
            }
        )}.

connector_info_array_example(Method) ->
    lists:map(fun(#{value := Config}) -> Config end, maps:values(connector_info_examples(Method))).

connector_info_examples(Method) ->
    emqx_connector_schema:examples(Method).

schema("/connectors") ->
    #{
        'operationId' => '/connectors',
        get => #{
            tags => [<<"connectors">>],
            summary => <<"List connectors">>,
            description => ?DESC("desc_api1"),
            responses => #{
                200 => emqx_dashboard_swagger:schema_with_example(
                    array(emqx_connector_schema:get_response()),
                    connector_info_array_example(get)
                )
            }
        },
        post => #{
            tags => [<<"connectors">>],
            summary => <<"Create connector">>,
            description => ?DESC("desc_api2"),
            'requestBody' => emqx_dashboard_swagger:schema_with_examples(
                emqx_connector_schema:post_request(),
                connector_info_examples(post)
            ),
            responses => #{
                201 => get_response_body_schema(),
                400 => error_schema('ALREADY_EXISTS', "Connector already exists")
            }
        }
    };
schema("/connectors/:id") ->
    #{
        'operationId' => '/connectors/:id',
        get => #{
            tags => [<<"connectors">>],
            summary => <<"Get connector">>,
            description => ?DESC("desc_api3"),
            parameters => [param_path_id()],
            responses => #{
                200 => get_response_body_schema(),
                404 => error_schema('NOT_FOUND', "Connector not found")
            }
        },
        put => #{
            tags => [<<"connectors">>],
            summary => <<"Update connector">>,
            description => ?DESC("desc_api4"),
            parameters => [param_path_id()],
            'requestBody' => emqx_dashboard_swagger:schema_with_examples(
                emqx_connector_schema:put_request(),
                connector_info_examples(put)
            ),
            responses => #{
                200 => get_response_body_schema(),
                404 => error_schema('NOT_FOUND', "Connector not found"),
                400 => error_schema('BAD_REQUEST', "Update connector failed")
            }
        },
        delete => #{
            tags => [<<"connectors">>],
            summary => <<"Delete connector">>,
            description => ?DESC("desc_api5"),
            parameters => [param_path_id()],
            responses => #{
                204 => <<"Connector deleted">>,
                400 => error_schema(
                    'BAD_REQUEST',
                    "Cannot delete connector while active rules are defined for this connector"
                ),
                404 => error_schema('NOT_FOUND', "Connector not found"),
                503 => error_schema('SERVICE_UNAVAILABLE', "Service unavailable")
            }
        }
    };
schema("/connectors/:id/enable/:enable") ->
    #{
        'operationId' => '/connectors/:id/enable/:enable',
        put =>
            #{
                tags => [<<"connectors">>],
                summary => <<"Enable or disable connector">>,
                desc => ?DESC("desc_enable_connector"),
                parameters => [param_path_id(), param_path_enable()],
                responses =>
                    #{
                        204 => <<"Success">>,
                        404 => error_schema(
                            'NOT_FOUND', "Connector not found or invalid operation"
                        ),
                        503 => error_schema('SERVICE_UNAVAILABLE', "Service unavailable")
                    }
            }
    };
schema("/connectors/:id/:operation") ->
    #{
        'operationId' => '/connectors/:id/:operation',
        post => #{
            tags => [<<"connectors">>],
            summary => <<"Manually start a connector">>,
            description => ?DESC("desc_api7"),
            parameters => [
                param_path_id(),
                param_path_operation_cluster()
            ],
            responses => #{
                204 => <<"Operation success">>,
                400 => error_schema(
                    'BAD_REQUEST', "Problem with configuration of external service"
                ),
                404 => error_schema('NOT_FOUND', "Connector not found or invalid operation"),
                501 => error_schema('NOT_IMPLEMENTED', "Not Implemented"),
                503 => error_schema('SERVICE_UNAVAILABLE', "Service unavailable")
            }
        }
    };
schema("/nodes/:node/connectors/:id/:operation") ->
    #{
        'operationId' => '/nodes/:node/connectors/:id/:operation',
        post => #{
            tags => [<<"connectors">>],
            summary => <<"Manually start a connector on a given node">>,
            description => ?DESC("desc_api8"),
            parameters => [
                param_path_node(),
                param_path_id(),
                param_path_operation_on_node()
            ],
            responses => #{
                204 => <<"Operation success">>,
                400 => error_schema(
                    'BAD_REQUEST',
                    "Problem with configuration of external service or connector not enabled"
                ),
                404 => error_schema(
                    'NOT_FOUND', "Connector or node not found or invalid operation"
                ),
                501 => error_schema('NOT_IMPLEMENTED', "Not Implemented"),
                503 => error_schema('SERVICE_UNAVAILABLE', "Service unavailable")
            }
        }
    };
schema("/connectors_probe") ->
    #{
        'operationId' => '/connectors_probe',
        post => #{
            tags => [<<"connectors">>],
            desc => ?DESC("desc_api9"),
            summary => <<"Test creating connector">>,
            'requestBody' => emqx_dashboard_swagger:schema_with_examples(
                emqx_connector_schema:post_request(),
                connector_info_examples(post)
            ),
            responses => #{
                204 => <<"Test connector OK">>,
                400 => error_schema(['TEST_FAILED'], "connector test failed")
            }
        }
    }.

'/connectors'(
    post, #{body := #{<<"type">> := ConnectorType, <<"name">> := ConnectorName} = Conf0} = Req
) ->
    Namespace = emqx_dashboard:get_namespace(Req),
    case emqx_connector:is_exist(Namespace, ConnectorType, ConnectorName) of
        true ->
            ?BAD_REQUEST('ALREADY_EXISTS', <<"connector already exists">>);
        false ->
            Conf = filter_out_request_body(Conf0),
            create_connector(Namespace, ConnectorType, ConnectorName, Conf)
    end;
'/connectors'(get, Req) ->
    Namespace = emqx_dashboard:get_namespace(Req),
    Nodes = emqx_bpapi:nodes_supporting_bpapi_version(?BPAPI_NAME, 2),
    NodeReplies = emqx_connector_proto_v2:list(Nodes, Namespace),
    case is_ok(NodeReplies) of
        {ok, NodeConnectors} ->
            AllConnectors = [
                [format_resource(Namespace, Data, Node) || Data <- Connectors]
             || {Node, Connectors} <- lists:zip(Nodes, NodeConnectors)
            ],
            ?OK(zip_connectors(AllConnectors));
        {error, Reason} ->
            ?INTERNAL_ERROR(Reason)
    end.

'/connectors/:id'(get, #{bindings := #{id := Id}} = Req) ->
    Namespace = emqx_dashboard:get_namespace(Req),
    ?TRY_PARSE_ID(Id, lookup_from_all_nodes(Namespace, ConnectorType, ConnectorName, 200));
'/connectors/:id'(put, #{bindings := #{id := Id}, body := Conf0} = Req) ->
    Namespace = emqx_dashboard:get_namespace(Req),
    Conf1 = filter_out_request_body(Conf0),
    ?TRY_PARSE_ID(
        Id,
        case emqx_connector:is_exist(Namespace, ConnectorType, ConnectorName) of
            true ->
<<<<<<< HEAD
                RawConf = get_raw_config(
                    Namespace, [connectors, ConnectorType, ConnectorName], #{}
                ),
                Conf = emqx_utils:deobfuscate(Conf1, RawConf),
                update_connector(Namespace, ConnectorType, ConnectorName, Conf);
=======
                OldRawConf = emqx:get_raw_config([connectors, ConnectorType, ConnectorName], #{}),
                Conf = deobfuscate(ConnectorType, Conf1, OldRawConf),
                update_connector(ConnectorType, ConnectorName, Conf);
>>>>>>> 0a648cec
            false ->
                ?CONNECTOR_NOT_FOUND(ConnectorType, ConnectorName)
        end
    );
'/connectors/:id'(delete, #{bindings := #{id := Id}} = Req) ->
    Namespace = emqx_dashboard:get_namespace(Req),
    ?TRY_PARSE_ID(
        Id,
        case emqx_connector:is_exist(Namespace, ConnectorType, ConnectorName) of
            true ->
                case emqx_connector:remove(Namespace, ConnectorType, ConnectorName) of
                    ok ->
                        ?NO_CONTENT;
                    {error, {post_config_update, _HandlerMod, {active_channels, Channels}}} ->
                        ?BAD_REQUEST(
                            {<<"Cannot delete connector while there are active channels defined for this connector">>,
                                Channels}
                        );
                    {error, timeout} ->
                        ?SERVICE_UNAVAILABLE(<<"request timeout">>);
                    {error, Reason} ->
                        ?INTERNAL_ERROR(Reason)
                end;
            false ->
                ?CONNECTOR_NOT_FOUND(ConnectorType, ConnectorName)
        end
    ).

'/connectors_probe'(post, Request) ->
    Namespace = emqx_dashboard:get_namespace(Request),
    RequestMeta = #{module => ?MODULE, method => post, path => "/connectors_probe"},
    case emqx_dashboard_swagger:filter_check_request_and_translate_body(Request, RequestMeta) of
        {ok, #{body := #{<<"type">> := ConnType} = Params}} ->
            Params1 = maybe_deobfuscate_connector_probe(Namespace, Params),
            case
                emqx_connector_resource:create_dry_run(ConnType, maps:remove(<<"type">>, Params1))
            of
                ok ->
                    ?NO_CONTENT;
                {error, #{kind := validation_error} = Reason0} ->
                    Reason = redact(Reason0),
                    ?BAD_REQUEST('TEST_FAILED', emqx_mgmt_api_lib:to_json(Reason));
                {error, Reason0} when not is_tuple(Reason0); element(1, Reason0) =/= 'exit' ->
                    Reason1 =
                        case Reason0 of
                            {unhealthy_target, Message} -> Message;
                            _ -> Reason0
                        end,
                    Reason = redact(Reason1),
                    ?BAD_REQUEST('TEST_FAILED', Reason)
            end;
        BadRequest ->
            redact(BadRequest)
    end.

maybe_deobfuscate_connector_probe(
    Namespace,
    #{<<"type">> := ConnectorType, <<"name">> := ConnectorName} = Params
) ->
    case emqx_connector:is_exist(Namespace, ConnectorType, ConnectorName) of
        true ->
<<<<<<< HEAD
            RawConf = get_raw_config(Namespace, [connectors, ConnectorType, ConnectorName], #{}),
            emqx_utils:deobfuscate(Params, RawConf);
=======
            OldRawConf = emqx:get_raw_config([connectors, ConnectorType, ConnectorName], #{}),
            deobfuscate(ConnectorType, Params, OldRawConf);
>>>>>>> 0a648cec
        false ->
            %% A connector may be probed before it's created, so not finding it here is fine
            Params
    end;
maybe_deobfuscate_connector_probe(_Namespace, Params) ->
    Params.

lookup_from_all_nodes(Namespace, ConnectorType, ConnectorName, SuccCode) ->
    Nodes = emqx_bpapi:nodes_supporting_bpapi_version(?BPAPI_NAME, 2),
    Res = emqx_connector_proto_v2:lookup(
        Nodes,
        Namespace,
        ConnectorType,
        ConnectorName
    ),
    case is_ok(Res) of
        {ok, [{ok, _} | _] = Results} ->
            {SuccCode, format_connector_info([R || {ok, R} <- Results])};
        {ok, [{error, not_found} | _]} ->
            ?CONNECTOR_NOT_FOUND(ConnectorType, ConnectorName);
        {error, Reason} ->
            ?INTERNAL_ERROR(Reason)
    end.

%% RPC Target; legacy API
lookup_from_local_node(ConnectorType, ConnectorName) ->
    v2_lookup(?global_ns, ConnectorType, ConnectorName).

%% RPC Target
v2_lookup(Namespace, ConnectorType, ConnectorName) ->
    case emqx_connector:lookup(Namespace, ConnectorType, ConnectorName) of
        {ok, Res} -> {ok, format_resource(Namespace, Res, node())};
        Error -> Error
    end.

create_connector(Namespace, ConnectorType, ConnectorName, Conf) ->
    create_or_update_connector(Namespace, ConnectorType, ConnectorName, Conf, 201).

update_connector(Namespace, ConnectorType, ConnectorName, Conf) ->
    create_or_update_connector(Namespace, ConnectorType, ConnectorName, Conf, 200).

create_or_update_connector(Namespace, ConnectorType, ConnectorName, Conf, HttpStatusCode) ->
    Check =
        try
            is_binary(ConnectorType) andalso emqx_resource:validate_type(ConnectorType),
            ok = emqx_resource:validate_name(ConnectorName)
        catch
            throw:Error ->
                ?BAD_REQUEST(emqx_mgmt_api_lib:to_json(Error))
        end,
    case Check of
        ok ->
            do_create_or_update_connector(
                Namespace, ConnectorType, ConnectorName, Conf, HttpStatusCode
            );
        BadRequest ->
            BadRequest
    end.

do_create_or_update_connector(Namespace, ConnectorType, ConnectorName, Conf, HttpStatusCode) ->
    case emqx_connector:create(Namespace, ConnectorType, ConnectorName, Conf) of
        {ok, _} ->
            lookup_from_all_nodes(Namespace, ConnectorType, ConnectorName, HttpStatusCode);
        {error, {PreOrPostConfigUpdate, _HandlerMod, Reason}} when
            PreOrPostConfigUpdate =:= pre_config_update;
            PreOrPostConfigUpdate =:= post_config_update
        ->
            ?BAD_REQUEST(emqx_mgmt_api_lib:to_json(redact(Reason)));
        {error, Reason0} when is_map(Reason0) ->
            %% When root validators fail, the returned value is the whole config root.  We
            %% focus down to the config from the request to avoid returning a huge map.
            Reason = maybe_focus_on_request_connector(Reason0, ConnectorType, ConnectorName),
            ?BAD_REQUEST(emqx_mgmt_api_lib:to_json(redact(Reason)))
    end.

'/connectors/:id/enable/:enable'(put, #{bindings := #{id := Id, enable := Enable}} = Req) ->
    Namespace = emqx_dashboard:get_namespace(Req),
    ?TRY_PARSE_ID(
        Id,
        case
            emqx_connector:disable_enable(
                Namespace, enable_func(Enable), ConnectorType, ConnectorName
            )
        of
            {ok, _} ->
                ?NO_CONTENT;
            {error, {pre_config_update, _, connector_not_found}} ->
                ?CONNECTOR_NOT_FOUND(ConnectorType, ConnectorName);
            {error, {_, _, timeout}} ->
                ?SERVICE_UNAVAILABLE(<<"request timeout">>);
            {error, timeout} ->
                ?SERVICE_UNAVAILABLE(<<"request timeout">>);
            {error, Reason} ->
                ?INTERNAL_ERROR(Reason)
        end
    ).

'/connectors/:id/:operation'(post, #{bindings := #{id := Id, operation := Op}} = Req) ->
    Namespace = emqx_dashboard:get_namespace(Req),
    ?TRY_PARSE_ID(
        Id,
        begin
            {ProtoMod, OperFunc} = operation_func(Op),
            Nodes = emqx_bpapi:nodes_supporting_bpapi_version(?BPAPI_NAME, 2),
            call_operation_if_enabled(
                ProtoMod,
                OperFunc,
                Namespace,
                ConnectorType,
                ConnectorName,
                [Nodes, Namespace, ConnectorType, ConnectorName]
            )
        end
    ).

'/nodes/:node/connectors/:id/:operation'(
    post,
    #{
        bindings :=
            #{id := Id, operation := Op, node := Node}
    } = Req
) ->
    Namespace = emqx_dashboard:get_namespace(Req),
    ?TRY_PARSE_ID(
        Id,
        maybe
            {ok, TargetNode} ?= emqx_utils:safe_to_existing_atom(Node, utf8),
            true ?= lists:member(TargetNode, emqx:running_nodes()),
            {ProtoMod, OperFunc} = operation_func(Op),
            call_operation_if_enabled(
                ProtoMod,
                OperFunc,
                Namespace,
                ConnectorType,
                ConnectorName,
                [[TargetNode], Namespace, ConnectorType, ConnectorName]
            )
        else
            false ->
                ?NOT_FOUND(<<"Node not found: ", Node/binary>>);
            {error, _} ->
                ?NOT_FOUND(<<"Invalid node name: ", Node/binary>>)
        end
    ).

call_operation_if_enabled(ProtoMod, OperFunc, Namespace, Type, Name, BPAPIArgs) ->
    try is_enabled_connector(Namespace, Type, Name) of
        false ->
            ?CONNECTOR_NOT_ENABLED;
        true ->
            call_operation(ProtoMod, OperFunc, Namespace, Type, Name, BPAPIArgs)
    catch
        throw:not_found ->
            ?CONNECTOR_NOT_FOUND(Type, Name)
    end.

is_enabled_connector(Namespace, ConnectorType, ConnectorName) ->
    try
        KeyPath = [connectors, ConnectorType, binary_to_existing_atom(ConnectorName), enable],
        get_config(Namespace, KeyPath, true)
    catch
        error:{config_not_found, _} ->
            throw(not_found);
        error:badarg ->
            %% catch non-existing atom,
            %% none-existing atom means it is not available in config PT storage.
            throw(not_found)
    end.

operation_func(start) ->
    {emqx_connector_proto_v2, start}.

enable_func(true) -> enable;
enable_func(false) -> disable.

zip_connectors([ConnectorsFirstNode | _] = ConnectorsAllNodes) ->
    lists:foldl(
        fun(#{type := Type, name := Name}, Acc) ->
            Connectors = pick_connectors_by_id(Type, Name, ConnectorsAllNodes),
            [format_connector_info(Connectors) | Acc]
        end,
        [],
        ConnectorsFirstNode
    ).

pick_connectors_by_id(Type, Name, ConnectorsAllNodes) ->
    lists:foldl(
        fun(ConnectorsOneNode, Acc) ->
            case
                [
                    Connector
                 || Connector = #{type := Type0, name := Name0} <- ConnectorsOneNode,
                    Type0 == Type,
                    Name0 == Name
                ]
            of
                [ConnectorInfo] ->
                    [ConnectorInfo | Acc];
                [] ->
                    ?SLOG(warning, #{
                        msg => "connector_inconsistent_in_cluster",
                        reason => not_found,
                        type => Type,
                        name => Name,
                        connector => emqx_connector_resource:connector_id(Type, Name)
                    }),
                    Acc
            end
        end,
        [],
        ConnectorsAllNodes
    ).

format_connector_info([FirstConnector | _] = Connectors) ->
    Res = maps:remove(node, FirstConnector),
    NodeStatus = node_status(Connectors),
    StatusReason = first_status_reason(Connectors),
    Info0 = Res#{
        status => aggregate_status(NodeStatus),
        node_status => NodeStatus
    },
    Info = emqx_utils_maps:put_if(Info0, status_reason, StatusReason, StatusReason =/= undefined),
    redact(Info).

node_status(Connectors) ->
    [maps:with([node, status, status_reason], B) || B <- Connectors].

first_status_reason(Connectors) ->
    StatusReasons = [Reason || #{status_reason := Reason} <- Connectors, Reason =/= undefined],
    case StatusReasons of
        [Reason | _] -> Reason;
        _ -> undefined
    end.

aggregate_status(AllStatus) ->
    Head = fun([A | _]) -> A end,
    HeadVal = maps:get(status, Head(AllStatus), connecting),
    AllRes = lists:all(fun(#{status := Val}) -> Val == HeadVal end, AllStatus),
    case AllRes of
        true -> HeadVal;
        false -> inconsistent
    end.

format_resource(
    Namespace,
    #{
        type := Type,
        name := ConnectorName,
        raw_config := RawConf0,
        resource_data := ResourceData0
    },
    Node
) ->
    ResourceData = lookup_channels(Namespace, Type, ConnectorName, ResourceData0),
    RawConf = fill_defaults(Type, RawConf0),
    redact(
        maps:merge(
            RawConf#{
                type => Type,
                name => maps:get(<<"name">>, RawConf, ConnectorName),
                node => Node
            },
            format_resource_data(ResourceData)
        )
    ).

lookup_channels(Namespace, Type, Name, ResourceData0) ->
    ConnectorResId = emqx_connector_resource:resource_id(Namespace, Type, Name),
    case emqx_resource:get_channels(ConnectorResId) of
        {ok, Channels} ->
            ResourceData0#{channels => maps:from_list(Channels)};
        {error, not_found} ->
            ResourceData0#{channels => #{}}
    end.

format_resource_data(ResData) ->
    maps:fold(fun format_resource_data/3, #{}, maps:with([status, error, channels], ResData)).

format_resource_data(error, undefined, Result) ->
    Result;
format_resource_data(error, Error, Result) ->
    Result#{status_reason => emqx_utils:readable_error_msg(Error)};
format_resource_data(channels, Channels, Result) ->
    #{
        actions := Actions,
        sources := Sources
    } = lists:foldl(
        fun(Id, Acc) ->
            case emqx_bridge_v2:parse_id(Id) of
                #{kind := source, name := Name} ->
                    maps:update_with(sources, fun(Ss) -> [Name | Ss] end, Acc);
                #{name := Name} ->
                    maps:update_with(actions, fun(As) -> [Name | As] end, Acc)
            end
        end,
        #{actions => [], sources => []},
        maps:keys(Channels)
    ),
    Result#{actions => lists:sort(Actions), sources => lists:sort(Sources)};
format_resource_data(K, V, Result) ->
    Result#{K => V}.

fill_defaults(Type, RawConf) ->
    PackedConf = pack_connector_conf(Type, RawConf),
    FullConf = emqx_config:fill_defaults(emqx_connector_schema, PackedConf, #{}),
    unpack_connector_conf(Type, FullConf).

pack_connector_conf(Type, RawConf) ->
    #{<<"connectors">> => #{bin(Type) => #{<<"foo">> => RawConf}}}.

unpack_connector_conf(Type, PackedConf) ->
    TypeBin = bin(Type),
    #{<<"connectors">> := Bridges} = PackedConf,
    #{<<"foo">> := RawConf} = maps:get(TypeBin, Bridges),
    RawConf.

is_ok(ok) ->
    ok;
is_ok(OkResult = {ok, _}) ->
    OkResult;
is_ok(Error = {error, _}) ->
    Error;
is_ok(timeout) ->
    %% Returned by `emqx_resource_manager:start' when the connector fails to reach either
    %% `?status_connected' or `?status_disconnected' within `start_timeout'.
    timeout;
is_ok(ResL) ->
    case
        lists:filter(
            fun
                ({ok, _}) -> false;
                (ok) -> false;
                (_) -> true
            end,
            ResL
        )
    of
        [] -> {ok, [Res || {ok, Res} <- ResL]};
        ErrL -> hd(ErrL)
    end.

filter_out_request_body(Conf) ->
    ExtraConfs = [
        <<"id">>,
        <<"type">>,
        <<"name">>,
        <<"status">>,
        <<"status_reason">>,
        <<"node_status">>,
        <<"node">>
    ],
    maps:without(ExtraConfs, Conf).

bin(S) when is_list(S) ->
    list_to_binary(S);
bin(S) when is_atom(S) ->
    atom_to_binary(S, utf8);
bin(S) when is_binary(S) ->
    S.

call_operation(ProtoMod, OperFunc, Namespace, ConnectorType, ConnectorName, BPAPIArgs) ->
    case is_ok(do_bpapi_call(ProtoMod, OperFunc, BPAPIArgs)) of
        Ok when Ok =:= ok; is_tuple(Ok), element(1, Ok) =:= ok ->
            ?NO_CONTENT;
        timeout ->
            %% Returned by `emqx_resource_manager:start' when the connector fails to reach
            %% either `?status_connected' or `?status_disconnected' within
            %% `start_timeout'.
            ?BAD_REQUEST(<<
                "Timeout while waiting for connector to reach connected status."
                " Please try again."
            >>);
        {error, not_implemented} ->
            ?NOT_IMPLEMENTED;
        {error, timeout} ->
            ?BAD_REQUEST(<<"Request timeout">>);
        {error, {start_pool_failed, Name, Reason}} ->
            Msg = bin(
                io_lib:format("Failed to start ~p pool for reason ~p", [Name, redact(Reason)])
            ),
            ?BAD_REQUEST(Msg);
        {error, not_found} ->
            ConnectorId = emqx_connector_resource:connector_id(ConnectorType, ConnectorName),
            ?SLOG(warning, #{
                msg => "connector_inconsistent_in_cluster_for_call_operation",
                reason => not_found,
                type => ConnectorType,
                name => ConnectorName,
                namespace => Namespace,
                connector => ConnectorId
            }),
            ?SERVICE_UNAVAILABLE(<<"Connector not found on remote node: ", ConnectorId/binary>>);
        {error, {node_not_found, Node}} ->
            ?NOT_FOUND(<<"Node not found: ", (atom_to_binary(Node))/binary>>);
        {error, {unhealthy_target, Message}} ->
            ?BAD_REQUEST(Message);
        {error, Reason} when not is_tuple(Reason); element(1, Reason) =/= 'exit' ->
            ?BAD_REQUEST(redact(Reason))
    end.

do_bpapi_call(ProtoMod, Fn, Args) ->
    emqx_rpc:unwrap_erpc(apply(ProtoMod, Fn, Args)).

redact(Term) ->
    emqx_utils:redact(Term).

maybe_focus_on_request_connector(Reason0, Type0, Name0) ->
    Type = bin(Type0),
    Name = bin(Name0),
    case Reason0 of
        #{value := #{Type := #{Name := Val}}} ->
            Reason0#{value := Val};
        _ ->
            Reason0
    end.

<<<<<<< HEAD
get_raw_config(Namespace, KeyPath, Default) when is_binary(Namespace) ->
    emqx:get_raw_namespaced_config(Namespace, KeyPath, Default);
get_raw_config(?global_ns, KeyPath, Default) ->
    emqx:get_raw_config(KeyPath, Default).

get_config(Namespace, KeyPath, Default) when is_binary(Namespace) ->
    emqx:get_namespaced_config(Namespace, KeyPath, Default);
get_config(?global_ns, KeyPath, Default) ->
    emqx:get_config(KeyPath, Default).
=======
deobfuscate(Type, #{} = NewRawConf0, #{} = OldRawConf) ->
    NewRawConf1 = emqx_utils:deobfuscate(NewRawConf0, OldRawConf),
    %% This is needed because MQTT connector has an array field which contains secrets
    %% within it, and `emqx_utils:deobfuscate` cannot handle general arrays, as there's no
    %% general way to map input configs (in which entries might have been added or removed
    %% in relation to old config).  For this connector, however, we enforce that clientids
    %% are unique, so we can leverage that as a key of such entry.
    case bin(Type) of
        <<"mqtt">> ->
            deobfuscate_mqtt_connector(NewRawConf1, OldRawConf);
        _ ->
            NewRawConf1
    end;
deobfuscate(_Type, NewRawConf, _OldRawConf) ->
    NewRawConf.

deobfuscate_mqtt_connector(NewRawConf, OldRawConf) ->
    OldStaticClientidInfo = maps:get(<<"static_clientids">>, OldRawConf),
    NewStaticClientidInfo0 = maps:get(<<"static_clientids">>, NewRawConf),
    OldIndex = lists:foldl(
        fun(#{<<"node">> := Node} = Info, Acc) ->
            Acc#{Node => Info}
        end,
        #{},
        OldStaticClientidInfo
    ),
    NewStaticClientidInfo = lists:map(
        fun(#{<<"node">> := Node} = NewInfo) ->
            OldInfo = maps:get(Node, OldIndex, #{}),
            deobfuscate_mqtt_connector_for_node(NewInfo, OldInfo)
        end,
        NewStaticClientidInfo0
    ),
    maps:put(<<"static_clientids">>, NewStaticClientidInfo, NewRawConf).

deobfuscate_mqtt_connector_for_node(NewInfo0, OldInfo) ->
    OldIds = maps:get(<<"ids">>, OldInfo, []),
    NewIds0 = maps:get(<<"ids">>, NewInfo0, []),
    OldIndex = lists:foldl(
        fun(#{<<"clientid">> := ClientId} = Id, Acc) ->
            Acc#{ClientId => Id}
        end,
        #{},
        OldIds
    ),
    NewIds = lists:map(
        fun(#{<<"clientid">> := ClientId} = NewId) ->
            OldId = maps:get(ClientId, OldIndex, #{}),
            emqx_utils:deobfuscate(NewId, OldId)
        end,
        NewIds0
    ),
    maps:put(<<"ids">>, NewIds, NewInfo0).
>>>>>>> 0a648cec
<|MERGE_RESOLUTION|>--- conflicted
+++ resolved
@@ -374,17 +374,11 @@
         Id,
         case emqx_connector:is_exist(Namespace, ConnectorType, ConnectorName) of
             true ->
-<<<<<<< HEAD
                 RawConf = get_raw_config(
                     Namespace, [connectors, ConnectorType, ConnectorName], #{}
                 ),
-                Conf = emqx_utils:deobfuscate(Conf1, RawConf),
+                Conf = deobfuscate(ConnectorType, Conf1, RawConf),
                 update_connector(Namespace, ConnectorType, ConnectorName, Conf);
-=======
-                OldRawConf = emqx:get_raw_config([connectors, ConnectorType, ConnectorName], #{}),
-                Conf = deobfuscate(ConnectorType, Conf1, OldRawConf),
-                update_connector(ConnectorType, ConnectorName, Conf);
->>>>>>> 0a648cec
             false ->
                 ?CONNECTOR_NOT_FOUND(ConnectorType, ConnectorName)
         end
@@ -446,13 +440,10 @@
 ) ->
     case emqx_connector:is_exist(Namespace, ConnectorType, ConnectorName) of
         true ->
-<<<<<<< HEAD
-            RawConf = get_raw_config(Namespace, [connectors, ConnectorType, ConnectorName], #{}),
-            emqx_utils:deobfuscate(Params, RawConf);
-=======
-            OldRawConf = emqx:get_raw_config([connectors, ConnectorType, ConnectorName], #{}),
-            deobfuscate(ConnectorType, Params, OldRawConf);
->>>>>>> 0a648cec
+            RawConf = get_raw_config(
+                Namespace, [connectors, ConnectorType, ConnectorName], #{}
+            ),
+            deobfuscate(ConnectorType, Params, RawConf);
         false ->
             %% A connector may be probed before it's created, so not finding it here is fine
             Params
@@ -869,7 +860,6 @@
             Reason0
     end.
 
-<<<<<<< HEAD
 get_raw_config(Namespace, KeyPath, Default) when is_binary(Namespace) ->
     emqx:get_raw_namespaced_config(Namespace, KeyPath, Default);
 get_raw_config(?global_ns, KeyPath, Default) ->
@@ -879,7 +869,7 @@
     emqx:get_namespaced_config(Namespace, KeyPath, Default);
 get_config(?global_ns, KeyPath, Default) ->
     emqx:get_config(KeyPath, Default).
-=======
+
 deobfuscate(Type, #{} = NewRawConf0, #{} = OldRawConf) ->
     NewRawConf1 = emqx_utils:deobfuscate(NewRawConf0, OldRawConf),
     %% This is needed because MQTT connector has an array field which contains secrets
@@ -932,5 +922,4 @@
         end,
         NewIds0
     ),
-    maps:put(<<"ids">>, NewIds, NewInfo0).
->>>>>>> 0a648cec
+    maps:put(<<"ids">>, NewIds, NewInfo0).