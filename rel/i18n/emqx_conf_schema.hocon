emqx_conf_schema {

common_handler_drop_mode_qlen.desc:
"""When the number of buffered log events is larger than this value, the new log events are dropped.
When drop mode is activated or deactivated, a message is printed in the logs."""

common_handler_drop_mode_qlen.label:
"""Queue Length before Entering Drop Mode"""

cluster_mcast_addr.desc:
"""Multicast IPv4 address."""

cluster_mcast_addr.label:
"""Cluster Multicast Address"""

desc_cluster_dns.desc:
"""Service discovery via DNS SRV records."""

desc_cluster_dns.label:
"""Cluster DNS"""

cluster_dns_name.desc:
"""The domain name from which to discover peer EMQX nodes' IP addresses.
Applicable when <code>cluster.discovery_strategy = dns</code>"""

cluster_dns_name.label:
"""Cluster Dns Name"""

rpc_keyfile.desc:
"""Path to the private key file for the <code>rpc.certfile</code>.<br/>
Note: contents of this file are secret, so it's necessary to set permissions to 600."""

rpc_keyfile.label:
"""RPC Keyfile"""

cluster_mcast_recbuf.desc:
"""Size of the kernel-level buffer for incoming datagrams."""

cluster_mcast_recbuf.label:
"""Cluster Muticast Sendbuf"""

cluster_autoheal.desc:
"""If <code>true</code>, the node will try to heal network partitions automatically."""

cluster_autoheal.label:
"""Cluster Auto Heal"""

log_overload_kill_enable.desc:
"""Enable log handler overload kill feature."""

log_overload_kill_enable.label:
"""Log Handler Overload Kill"""

node_etc_dir.desc:
"""<code>etc</code> dir for the node"""

node_etc_dir.label:
"""Etc Dir"""

cluster_proto_dist.desc:
"""The Erlang distribution protocol for the cluster.<br/>
- inet_tcp: IPv4 TCP <br/>
- inet_tls: IPv4 TLS, works together with <code>etc/ssl_dist.conf</code>"""

cluster_proto_dist.label:
"""Cluster Protocol Distribution"""

log_burst_limit_enable.desc:
"""Enable log burst control feature."""

log_burst_limit_enable.label:
"""Enable Burst"""

dist_buffer_size.desc:
"""Erlang's distribution buffer busy limit in kilobytes."""

dist_buffer_size.label:
"""Erlang's dist buffer size(KB)"""

common_handler_max_depth.desc:
"""Maximum depth for Erlang term log formatting and Erlang process message queue inspection."""

common_handler_max_depth.label:
"""Max Depth"""

desc_log.desc:
"""EMQX logging supports multiple sinks for the log events.
Each sink is represented by a _log handler_, which can be configured independently."""

desc_log.label:
"""Log"""

common_handler_flush_qlen.desc:
"""If the number of buffered log events grows larger than this threshold, a flush (delete) operation takes place.
To flush events, the handler discards the buffered log messages without logging."""

common_handler_flush_qlen.label:
"""Flush Threshold"""

common_handler_chars_limit.desc:
"""Set the maximum length of a single log message. If this length is exceeded, the log message will be truncated.
NOTE: Restrict char limiter if formatter is JSON , it will get a truncated incomplete JSON data, which is not recommended."""

common_handler_chars_limit.label:
"""Single Log Max Length"""

cluster_k8s_namespace.desc:
"""Kubernetes namespace."""

cluster_k8s_namespace.label:
"""K8s Namespace"""

node_name.desc:
"""Unique name of the EMQX node. It must follow <code>%name%@FQDN</code> or
<code>%name%@IPv4</code> format."""

node_name.label:
"""Node Name"""

rpc_port_discovery.desc:
"""<code>manual</code>: discover ports by <code>tcp_server_port</code>.<br/>
<code>stateless</code>: discover ports in a stateless manner, using the following algorithm.
If node name is <code>emqxN@127.0.0.1</code>, where the N is an integer,
then the listening port will be 5370 + N."""

rpc_port_discovery.label:
"""RRC Port Discovery"""

log_overload_kill_restart_after.desc:
"""The handler restarts automatically after a delay in the event of termination, unless the value `infinity` is set, which blocks any subsequent restarts."""

log_overload_kill_restart_after.label:
"""Handler Restart Timer"""

log_file_handler_max_size.desc:
"""This parameter controls log file rotation. The value `infinity` means the log file will grow indefinitely, otherwise the log file will be rotated once it reaches `max_size` in bytes."""

log_file_handler_max_size.label:
"""Rotation Size"""

desc_log_file_handler.desc:
"""Log handler that prints log events to files."""

desc_log_file_handler.label:
"""Files Log Handler"""

rpc_socket_keepalive_count.desc:
"""How many times the keepalive probe message can fail to receive a reply
until the RPC connection is considered lost."""

rpc_socket_keepalive_count.label:
"""RPC Socket Keepalive Count"""

cluster_etcd_server.desc:
"""List of endpoint URLs of the etcd cluster"""

cluster_etcd_server.label:
"""Cluster Etcd Server"""

db_backend.desc:
"""Select the backend for the embedded database.<br/>
<code>rlog</code> is the default backend,
that is suitable for very large clusters.<br/>
<code>mnesia</code> is a backend that offers decent performance in small clusters."""

db_backend.label:
"""DB Backend"""

desc_authorization.desc:
"""Settings that control client authorization."""

desc_authorization.label:
"""Authorization"""

cluster_etcd_ssl.desc:
"""Options for the TLS connection to the etcd cluster."""

cluster_etcd_ssl.label:
"""Cluster Etcd SSL Option"""

rpc_insecure_fallback.desc:
"""Enable compatibility with old RPC authentication."""

rpc_insecure_fallback.label:
"""RPC insecure fallback"""

cluster_mcast_buffer.desc:
"""Size of the user-level buffer."""

cluster_mcast_buffer.label:
"""Cluster Muticast Buffer"""

rpc_authentication_timeout.desc:
"""Timeout for the remote node authentication."""

rpc_authentication_timeout.label:
"""RPC Authentication Timeout"""

cluster_call_retry_interval.desc:
"""Time interval to retry after a failed call."""

cluster_call_retry_interval.label:
"""Cluster Call Retry Interval"""

cluster_mcast_sndbuf.desc:
"""Size of the kernel-level buffer for outgoing datagrams."""

cluster_mcast_sndbuf.label:
"""Cluster Muticast Sendbuf"""

rpc_driver.desc:
"""Transport protocol used for inter-broker communication"""

rpc_driver.label:
"""RPC dirver"""

max_ets_tables.desc:
"""Max number of ETS tables"""

max_ets_tables.label:
"""Max number of ETS tables"""

desc_db.desc:
"""Settings for the embedded database."""

desc_db.label:
"""Database"""

desc_cluster_etcd.desc:
"""Service discovery using 'etcd' service."""

desc_cluster_etcd.label:
"""Cluster Etcd"""

cluster_name.desc:
"""Human-friendly name of the EMQX cluster."""

cluster_name.label:
"""Cluster Name"""

log_rotation_enable.desc:
"""Enable log rotation feature."""

log_rotation_enable.label:
"""Rotation Enable"""

cluster_call_cleanup_interval.desc:
"""Time interval to clear completed but stale transactions.
Ensure that the number of completed transactions is less than the <code>max_history</code>."""

cluster_call_cleanup_interval.label:
"""Clean Up Interval"""

desc_cluster_static.desc:
"""Service discovery via static nodes.
The new node joins the cluster by connecting to one of the bootstrap nodes."""

desc_cluster_static.label:
"""Cluster Static"""

db_default_shard_transport.desc:
"""Defines the default transport for pushing transaction logs.<br/>
This may be overridden on a per-shard basis in <code>db.shard_transports</code>.
<code>gen_rpc</code> uses the <code>gen_rpc</code> library,
<code>distr</code> uses the Erlang distribution."""

db_default_shard_transport.label:
"""Default Shard Transport"""

cluster_static_seeds.desc:
"""List EMQX node names in the static cluster. See <code>node.name</code>."""

cluster_static_seeds.label:
"""Cluster Static Seeds"""

log_overload_kill_qlen.desc:
"""Maximum allowed queue length."""

log_overload_kill_qlen.label:
"""Max Queue Length"""

node_backtrace_depth.desc:
"""Maximum depth of the call stack printed in error messages and
<code>process_info</code>."""

node_backtrace_depth.label:
"""BackTrace Depth"""

desc_log_burst_limit.desc:
"""Large bursts of log events produced in a short time can potentially cause problems, such as:
 - Log files grow very large
 - Log files are rotated too quickly, and useful information gets overwritten
 - Overall performance impact on the system

Log burst limit feature can temporarily disable logging to avoid these issues."""

desc_log_burst_limit.label:
"""Log Burst Limit"""

common_handler_enable.desc:
"""Enable this log handler."""

common_handler_enable.label:
"""Enable Log Handler"""

cluster_k8s_service_name.desc:
"""EMQX broker service name."""

cluster_k8s_service_name.label:
"""K8s Service Name"""

log_rotation_count.desc:
"""Maximum number of log files."""

log_rotation_count.label:
"""Max Log Files Number"""

node_cookie.desc:
"""Secret cookie is a random string that should be the same on all nodes in
the given EMQX cluster, but unique per EMQX cluster. It is used to prevent EMQX nodes that
belong to different clusters from accidentally connecting to each other."""

node_cookie.label:
"""Node Cookie"""

db_role.desc:
"""Select a node role.<br/>
<code>core</code> nodes provide durability of the data, and take care of writes.
It is recommended to place core nodes in different racks or different availability zones.<br/>
<code>replicant</code> nodes are ephemeral worker nodes. Removing them from the cluster
doesn't affect database redundancy<br/>
It is recommended to have more replicant nodes than core nodes.<br/>
Note: this parameter only takes effect when the <code>backend</code> is set
to <code>rlog</code>."""

db_role.label:
"""DB Role"""

rpc_tcp_server_port.desc:
"""Listening port used by RPC local service.<br/>
Note that this config only takes effect when rpc.port_discovery is set to manual."""

rpc_tcp_server_port.label:
"""RPC TCP Server Port"""

desc_console_handler.desc:
"""Log handler that prints log events to the EMQX console."""

desc_console_handler.label:
"""Console Handler"""

node_applications.desc:
"""List of Erlang applications that shall be rebooted when the EMQX broker joins the cluster."""

node_applications.label:
"""Application"""

log_burst_limit_max_count.desc:
"""Maximum number of log events to handle within a `window_time` interval. After the limit is reached, successive events are dropped until the end of the `window_time`."""

log_burst_limit_max_count.label:
"""Events Number"""

rpc_tcp_client_num.desc:
"""Set the maximum number of RPC communication channels initiated by this node to each remote node."""

rpc_tcp_client_num.label:
"""RPC TCP Client Num"""

cluster_k8s_address_type.desc:
"""Address type used for connecting to the discovered nodes.
Setting <code>cluster.k8s.address_type</code> to <code>ip</code> will
make EMQX to discover IP addresses of peer nodes from Kubernetes API."""

cluster_k8s_address_type.label:
"""K8s Address Type"""

rpc_socket_sndbuf.desc:
"""TCP tuning parameters. TCP sending buffer size."""

rpc_socket_sndbuf.label:
"""RPC Socket Sndbuf"""

cluster_mcast_ttl.desc:
"""Time-to-live (TTL) for the outgoing UDP datagrams."""

cluster_mcast_ttl.label:
"""Cluster Multicast TTL"""

db_core_nodes.desc:
"""List of core nodes that the replicant will connect to.<br/>
Note: this parameter only takes effect when the <code>backend</code> is set
to <code>rlog</code> and the <code>role</code> is set to <code>replicant</code>.<br/>
This value needs to be defined for manual or static cluster discovery mechanisms.<br/>
If an automatic cluster discovery mechanism is being used (such as <code>etcd</code>),
there is no need to set this value."""

db_core_nodes.label:
"""Db Core Node"""

log_file_handler_file.desc:
"""Name the log file."""

log_file_handler_file.label:
"""Log File Name"""

node_dist_net_ticktime.desc:
"""This is the approximate time an EMQX node may be unresponsive until it is considered down and thereby disconnected."""

node_dist_net_ticktime.label:
"""Dist Net TickTime"""

desc_cluster_k8s.desc:
"""Service discovery via Kubernetes API server."""

desc_cluster_k8s.label:
"""Cluster Kubernetes"""

desc_cluster_mcast.desc:
"""Service discovery via UDP multicast."""

desc_cluster_mcast.label:
"""Cluster Multicast"""

rpc_cacertfile.desc:
"""Path to certification authority TLS certificate file used to validate <code>rpc.certfile</code>.<br/>
Note: certificates of all nodes in the cluster must be signed by the same CA."""

rpc_cacertfile.label:
"""RPC Cacertfile"""

desc_node.desc:
"""Node name, cookie, config & data directories and the Erlang virtual machine (BEAM) boot parameters."""

desc_node.label:
"""Node"""

cluster_k8s_apiserver.desc:
"""Kubernetes API endpoint URL."""

cluster_k8s_apiserver.label:
"""Cluster k8s ApiServer"""

common_handler_supervisor_reports.desc:
"""Type of supervisor reports that are logged. Defaults to <code>error</code><br/>
  - <code>error</code>: only log errors in the Erlang processes<br/>.
  - <code>progress</code>: log process startup."""

common_handler_supervisor_reports.label:
"""Report Type"""

node_data_dir.desc:
"""Path to the persistent data directory.<br/>
Possible auto-created subdirectories are:<br/>
- `mnesia/<node_name>`: EMQX's built-in database directory.<br/>
For example, `mnesia/emqx@127.0.0.1`.<br/>
There should be only one such subdirectory.<br/>
Meaning, in case the node is to be renamed (to e.g. `emqx@10.0.1.1`),<br/>
the old dir should be deleted first.<br/>
- `configs`: Generated configs at boot time, and cluster/local override configs.<br/>
- `patches`: Hot-patch beam files are to be placed here.<br/>
- `trace`: Trace log files.<br/>

**NOTE**: One data dir cannot be shared by two or more EMQX nodes."""

node_data_dir.label:
"""Node Data Dir"""

cluster_k8s_suffix.desc:
"""Node name suffix.<br/>
Note: this parameter is only relevant when <code>address_type</code> is <code>dns</code>
or <code>hostname</code>."""

cluster_k8s_suffix.label:
"""K8s Suffix"""

db_rpc_module.desc:
"""Protocol used for pushing transaction logs to the replicant nodes."""

db_rpc_module.label:
"""RPC Module"""

cluster_etcd_prefix.desc:
"""Key prefix used for EMQX service discovery."""

cluster_etcd_prefix.label:
"""Cluster Etcd Prefix"""

cluster_mcast_iface.desc:
"""Local IP address the node discovery service needs to bind to."""

cluster_mcast_iface.label:
"""Cluster Multicast Interface"""

log_burst_limit_window_time.desc:
"""See <code>max_count</code>."""

log_burst_limit_window_time.label:
"""Window Time"""

cluster_dns_record_type.desc:
"""DNS record type."""

cluster_dns_record_type.label:
"""DNS Record Type"""

cluster_autoclean.desc:
"""Remove disconnected nodes from the cluster after this interval."""

cluster_autoclean.label:
"""Cluster Auto Clean"""

process_limit.desc:
"""Maximum number of simultaneously existing processes for this Erlang system.
The actual maximum chosen may be much larger than the Number passed.
For more information, see: https://www.erlang.org/doc/man/erl.html"""

process_limit.label:
"""Erlang Process Limit"""

max_ports.desc:
"""Maximum number of simultaneously existing ports for this Erlang system.
The actual maximum chosen may be much larger than the Number passed.
For more information, see: https://www.erlang.org/doc/man/erl.html"""

max_ports.label:
"""Erlang Port Limit"""

desc_log_rotation.desc:
"""By default, the logs are stored in `./log` directory (for installation from zip file) or in `/var/log/emqx` (for binary installation).<br/>
This section of the configuration controls the number of files kept for each log handler."""

desc_log_rotation.label:
"""Log Rotation"""

desc_log_overload_kill.desc:
"""Log overload kill features an overload protection that activates when the log handlers use too much memory or have too many buffered log messages.<br/>
When the overload is detected, the log handler is terminated and restarted after a cooldown period."""

desc_log_overload_kill.label:
"""Log Overload Kill"""

authorization.desc:
"""Authorization a.k.a. ACL.<br/>
In EMQX, MQTT client access control is extremely flexible.<br/>
An out-of-the-box set of authorization data sources are supported.
For example,<br/>
'file' source is to support concise and yet generic ACL rules in a file;<br/>
'built_in_database' source can be used to store per-client customizable rule sets,
natively in the EMQX node;<br/>
'http' source to make EMQX call an external HTTP API to make the decision;<br/>
'PostgreSQL' etc. to look up clients or rules from external databases"""

authorization.label:
"""Authorization"""

rpc_socket_keepalive_idle.desc:
"""How long the connections between the brokers should remain open after the last message is sent."""

rpc_socket_keepalive_idle.label:
"""RPC Socket Keepalive Idle"""

desc_cluster_call.desc:
"""Options for the 'cluster call' feature that allows to execute a callback on all nodes in the cluster."""

desc_cluster_call.label:
"""Cluster Call"""

cluster_mcast_ports.desc:
"""List of UDP ports used for service discovery.<br/>
Note: probe messages are broadcast to all the specified ports."""

cluster_mcast_ports.label:
"""Cluster Multicast Ports"""

log_overload_kill_mem_size.desc:
"""Maximum memory size that the log handler process is allowed to use."""

log_overload_kill_mem_size.label:
"""Log Handler Max Memory Size"""

rpc_connect_timeout.desc:
"""Timeout for establishing an RPC connection."""

rpc_connect_timeout.label:
"""RPC Connect Timeout"""

cluster_etcd_node_ttl.desc:
"""Expiration time of the etcd key associated with the node.
It is refreshed automatically, as long as the node is alive."""

cluster_etcd_node_ttl.label:
"""Cluster Etcd Node TTL"""

rpc_call_receive_timeout.desc:
"""Timeout for the reply to a synchronous RPC."""

rpc_call_receive_timeout.label:
"""RPC Call Receive Timeout"""

rpc_socket_recbuf.desc:
"""TCP tuning parameters. TCP receiving buffer size."""

rpc_socket_recbuf.label:
"""RPC Socket Recbuf"""

db_tlog_push_mode.desc:
"""In sync mode the core node waits for an ack from the replicant nodes before sending the next
transaction log entry."""

db_tlog_push_mode.label:
"""Tlog Push Mode"""

node_crash_dump_bytes.desc:
"""This variable sets the maximum size of a crash dump file in bytes.
The crash dump will be truncated if this limit is exceeded.
If setting it to 0, the runtime system does not even attempt to write a crash dump file."""

node_crash_dump_bytes.label:
"""Crash Dump Bytes"""

rpc_certfile.desc:
"""Path to TLS certificate file used to validate identity of the cluster nodes.
Note that this config only takes effect when <code>rpc.driver</code> is set to <code>ssl</code>."""

rpc_certfile.label:
"""RPC Certfile"""

node_crash_dump_seconds.desc:
"""This variable gives the number of seconds that the emulator is allowed to spend writing a crash dump. When the given number of seconds have elapsed, the emulator is terminated.<br/>
- If setting to 0 seconds, the runtime system does not even attempt to write the crash dump file. It only terminates.<br/>
- If setting to a positive value S, wait for S seconds to complete the crash dump file and then terminates the runtime system with a SIGALRM signal.<br/>
- A negative value causes the termination of the runtime system to wait indefinitely until the crash dump file has been completely written."""

node_crash_dump_seconds.label:
"""Crash Dump Seconds"""

log_file_handlers.desc:
"""File-based log handlers."""

log_file_handlers.label:
"""File Handler"""

node_global_gc_interval.desc:
"""Periodic garbage collection interval. Set to <code>disabled</code> to have it disabled."""

node_global_gc_interval.label:
"""Global GC Interval"""

common_handler_time_offset.desc:
"""The time offset to be used when formatting the timestamp.
Can be one of:
  - <code>system</code>: the time offset used by the local system
  - <code>utc</code>: the UTC time offset
  - <code>+-[hh]:[mm]</code>: user specified time offset, such as "-02:00" or "+00:00"
Defaults to: <code>system</code>."""

common_handler_time_offset.label:
"""Time Offset"""

rpc_mode.desc:
"""In <code>sync</code> mode the sending side waits for the ack from the receiving side."""

rpc_mode.label:
"""RPC Mode"""

node_crash_dump_file.desc:
"""Location of the crash dump file."""

node_crash_dump_file.label:
"""Crash Dump File"""

cluster_mcast_loop.desc:
"""If <code>true</code>, loop UDP datagrams back to the local socket."""

cluster_mcast_loop.label:
"""Cluster Multicast Loop"""

rpc_socket_keepalive_interval.desc:
"""The interval between keepalive messages."""

rpc_socket_keepalive_interval.label:
"""RPC Socket Keepalive Interval"""

common_handler_level.desc:
"""The log level for the current log handler.
Defaults to warning."""

common_handler_level.label:
"""Log Level"""

desc_rpc.desc:
"""EMQX uses a library called <code>gen_rpc</code> for inter-broker communication.<br/>
Most of the time the default config should work,
but in case you need to do performance fine-tuning or experiment a bit,
this is where to look."""

desc_rpc.label:
"""RPC"""

rpc_ssl_server_port.desc:
"""Listening port used by RPC local service.<br/>
Note that this config only takes effect when rpc.port_discovery is set to manual
and <code>driver</code> is set to <code>ssl</code>."""

rpc_ssl_server_port.label:
"""RPC SSL Server Port"""

desc_cluster.desc:
"""EMQX nodes can form a cluster to scale up the total capacity.<br/>
      Here holds the configs to instruct how individual nodes can discover each other."""

desc_cluster.label:
"""Cluster"""

common_handler_sync_mode_qlen.desc:
"""As long as the number of buffered log events is lower than this value,
all log events are handled asynchronously. This means that the client process sending the log event,
by calling a log function in the Logger API, does not wait for a response from the handler
but continues executing immediately after the event is sent.
It is not affected by the time it takes the handler to print the event to the log device.
If the message queue grows larger than this value,
the handler starts handling log events synchronously instead,
meaning that the client process sending the event must wait for a response.
When the handler reduces the message queue to a level below the sync_mode_qlen threshold,
asynchronous operation is resumed."""

common_handler_sync_mode_qlen.label:
"""Queue Length before Entering Sync Mode"""

<<<<<<< HEAD
common_handler_formatter.desc:
"""Choose log formatter. <code>text</code> for free text, and <code>json</code> for structured logging."""
=======
      zh: """授权（ACL）。EMQX 支持完整的客户端访问控制（ACL）。"""
    }
    label {
      en: "Authorization"
      zh: "授权"
    }
  }

  desc_cluster {
    desc {
      en: """EMQX nodes can form a cluster to scale up the total capacity.<br/>
      Here holds the configs to instruct how individual nodes can discover each other."""
      zh: """EMQX 节点可以组成一个集群，以提高总容量。<br/> 这里指定了节点之间如何连接。"""
    }
    label {
      en: "Cluster"
      zh: "集群"
    }
  }

  desc_cluster_static {
    desc {
      en: """Service discovery via static nodes.
The new node joins the cluster by connecting to one of the bootstrap nodes."""
      zh: """静态节点服务发现。新节点通过连接一个节点来加入集群。"""
    }
    label {
      en: "Cluster Static"
      zh: "静态节点服务发现"
    }
  }

  desc_cluster_mcast {
    desc {
      en: """Service discovery via UDP multicast."""
      zh: """UDP 组播服务发现。"""
    }
    label {
      en: "Cluster Multicast"
      zh: "UDP 组播服务发现"
    }
  }

  desc_cluster_dns {
    desc {
      en: """Service discovery via DNS SRV records."""
      zh: """DNS SRV 记录服务发现。"""
    }
    label {
      en: "Cluster DNS"
      zh: "DNS SRV 记录服务发现"
    }
  }

  desc_cluster_etcd {
    desc {
      en: """Service discovery using 'etcd' service."""
      zh: """使用 'etcd' 服务的服务发现。"""
    }
    label {
      en: "Cluster Etcd"
      zh: "'etcd' 服务的服务发现"
    }
  }

  desc_cluster_k8s {
    desc {
      en: """Service discovery via Kubernetes API server."""
      zh: """Kubernetes 服务发现。"""
    }
    label {
      en: "Cluster Kubernetes"
      zh: "Kubernetes 服务发现"
    }
  }

  desc_node {
    desc {
      en: """Node name, cookie, config & data directories and the Erlang virtual machine (BEAM) boot parameters."""
      zh: """节点名称、Cookie、配置文件、数据目录和 Erlang 虚拟机（BEAM）启动参数。"""
    }
    label {
      en: "Node"
      zh: "节点"
    }
  }

  desc_db {
    desc {
      en: """Settings for the embedded database."""
      zh: """内置数据库的配置。"""
    }
    label {
      en: "Database"
      zh: "数据库"
    }
  }

  desc_cluster_call {
    desc {
      en: """Options for the 'cluster call' feature that allows to execute a callback on all nodes in the cluster."""
      zh: """集群调用功能的选项。"""
    }
    label {
      en: "Cluster Call"
      zh: "集群调用"
    }
  }

  desc_rpc {
    desc {
      en: """EMQX uses a library called <code>gen_rpc</code> for inter-broker communication.<br/>
Most of the time the default config should work,
but in case you need to do performance fine-tuning or experiment a bit,
this is where to look."""
      zh: """EMQX 使用 <code>gen_rpc</code> 库来实现跨节点通信。<br/>
大多数情况下，默认的配置应该可以工作，但如果你需要做一些性能优化或者实验，可以尝试调整这些参数。"""
    }
    label {
      en: "RPC"
      zh: "RPC"
    }
  }

  desc_log {
    desc {
      en: """EMQX supports multiple log handlers, one console handler and multiple file handlers.
EMQX by default logs to console when running in docker or in console/foreground mode,
otherwise it logs to file $EMQX_LOG_DIR/emqx.log.
For advanced configuration, you can find more parameters in this section."""
      zh: """EMQX 支持同时多个日志输出，一个控制台输出，和多个文件输出。
默认情况下，EMQX 运行在容器中，或者在 'console' 或 'foreground' 模式下运行时，会输出到 控制台，否则输出到文件。"""
    }
    label {
      en: "Log"
      zh: "日志"
    }
  }

  desc_console_handler {
    desc {
      en: """Log handler that prints log events to the EMQX console."""
      zh: """日志处理进程将日志事件打印到 EMQX 控制台。"""
    }
    label {
      en: "Console Handler"
      zh: "Console Handler"
    }
  }

  desc_log_file_handler {
    desc {
      en: """Log handler that prints log events to files."""
      zh: """日志处理进程将日志事件打印到文件。"""
    }
    label {
      en: "Files Log Handler"
      zh: "文件日志处理进程"
    }
  }

  desc_log_rotation {
    desc {
      en: """By default, the logs are stored in `./log` directory (for installation from zip file) or in `/var/log/emqx` (for binary installation).<br/>
This section of the configuration controls the number of files kept for each log handler."""
>>>>>>> 654d2740

common_handler_formatter.label:
"""Log Formatter"""

rpc_async_batch_size.desc:
"""The maximum number of batch messages sent in asynchronous mode.
      Note that this configuration does not work in synchronous mode."""

rpc_async_batch_size.label:
"""Async Batch Size"""

cluster_call_max_history.desc:
"""Retain the maximum number of completed transactions (for queries)."""

cluster_call_max_history.label:
"""Cluster Call Max History"""

cluster_discovery_strategy.desc:
"""Service discovery method for the cluster nodes. Possible values are:
- manual: Use <code>emqx ctl cluster</code> command to manage cluster.<br/>
- static: Configure static nodes list by setting <code>seeds</code> in config file.<br/>
- dns: Use DNS A record to discover peer nodes.<br/>
- etcd: Use etcd to discover peer nodes.<br/>
- k8s: Use Kubernetes API to discover peer pods."""

cluster_discovery_strategy.label:
"""Cluster Discovery Strategy"""

rpc_send_timeout.desc:
"""Timeout for sending the RPC request."""

rpc_send_timeout.label:
"""RPC Send Timeout"""

common_handler_single_line.desc:
"""Print logs in a single line if set to true. Otherwise, log messages may span multiple lines."""

common_handler_single_line.label:
"""Single Line Mode"""

rpc_socket_buffer.desc:
"""TCP tuning parameters. Socket buffer size in user mode."""

rpc_socket_buffer.label:
"""RPC Socket Buffer"""

db_shard_transports.desc:
"""Allows to tune the transport method used for transaction log replication, on a per-shard basis.<br/>
<code>gen_rpc</code> uses the <code>gen_rpc</code> library,
<code>distr</code> uses the Erlang distribution.<br/>If not specified,
the default is to use the value set in <code>db.default_shard_transport</code>."""

db_shard_transports.label:
"""Shard Transports"""

}<|MERGE_RESOLUTION|>--- conflicted
+++ resolved
@@ -84,8 +84,10 @@
 """Max Depth"""
 
 desc_log.desc:
-"""EMQX logging supports multiple sinks for the log events.
-Each sink is represented by a _log handler_, which can be configured independently."""
+"""EMQX supports multiple log handlers, one console handler and multiple file handlers.
+EMQX by default logs to console when running in docker or in console/foreground mode,
+otherwise it logs to file $EMQX_LOG_DIR/emqx.log.
+For advanced configuration, you can find more parameters in this section."""
 
 desc_log.label:
 """Log"""
@@ -728,176 +730,8 @@
 common_handler_sync_mode_qlen.label:
 """Queue Length before Entering Sync Mode"""
 
-<<<<<<< HEAD
 common_handler_formatter.desc:
 """Choose log formatter. <code>text</code> for free text, and <code>json</code> for structured logging."""
-=======
-      zh: """授权（ACL）。EMQX 支持完整的客户端访问控制（ACL）。"""
-    }
-    label {
-      en: "Authorization"
-      zh: "授权"
-    }
-  }
-
-  desc_cluster {
-    desc {
-      en: """EMQX nodes can form a cluster to scale up the total capacity.<br/>
-      Here holds the configs to instruct how individual nodes can discover each other."""
-      zh: """EMQX 节点可以组成一个集群，以提高总容量。<br/> 这里指定了节点之间如何连接。"""
-    }
-    label {
-      en: "Cluster"
-      zh: "集群"
-    }
-  }
-
-  desc_cluster_static {
-    desc {
-      en: """Service discovery via static nodes.
-The new node joins the cluster by connecting to one of the bootstrap nodes."""
-      zh: """静态节点服务发现。新节点通过连接一个节点来加入集群。"""
-    }
-    label {
-      en: "Cluster Static"
-      zh: "静态节点服务发现"
-    }
-  }
-
-  desc_cluster_mcast {
-    desc {
-      en: """Service discovery via UDP multicast."""
-      zh: """UDP 组播服务发现。"""
-    }
-    label {
-      en: "Cluster Multicast"
-      zh: "UDP 组播服务发现"
-    }
-  }
-
-  desc_cluster_dns {
-    desc {
-      en: """Service discovery via DNS SRV records."""
-      zh: """DNS SRV 记录服务发现。"""
-    }
-    label {
-      en: "Cluster DNS"
-      zh: "DNS SRV 记录服务发现"
-    }
-  }
-
-  desc_cluster_etcd {
-    desc {
-      en: """Service discovery using 'etcd' service."""
-      zh: """使用 'etcd' 服务的服务发现。"""
-    }
-    label {
-      en: "Cluster Etcd"
-      zh: "'etcd' 服务的服务发现"
-    }
-  }
-
-  desc_cluster_k8s {
-    desc {
-      en: """Service discovery via Kubernetes API server."""
-      zh: """Kubernetes 服务发现。"""
-    }
-    label {
-      en: "Cluster Kubernetes"
-      zh: "Kubernetes 服务发现"
-    }
-  }
-
-  desc_node {
-    desc {
-      en: """Node name, cookie, config & data directories and the Erlang virtual machine (BEAM) boot parameters."""
-      zh: """节点名称、Cookie、配置文件、数据目录和 Erlang 虚拟机（BEAM）启动参数。"""
-    }
-    label {
-      en: "Node"
-      zh: "节点"
-    }
-  }
-
-  desc_db {
-    desc {
-      en: """Settings for the embedded database."""
-      zh: """内置数据库的配置。"""
-    }
-    label {
-      en: "Database"
-      zh: "数据库"
-    }
-  }
-
-  desc_cluster_call {
-    desc {
-      en: """Options for the 'cluster call' feature that allows to execute a callback on all nodes in the cluster."""
-      zh: """集群调用功能的选项。"""
-    }
-    label {
-      en: "Cluster Call"
-      zh: "集群调用"
-    }
-  }
-
-  desc_rpc {
-    desc {
-      en: """EMQX uses a library called <code>gen_rpc</code> for inter-broker communication.<br/>
-Most of the time the default config should work,
-but in case you need to do performance fine-tuning or experiment a bit,
-this is where to look."""
-      zh: """EMQX 使用 <code>gen_rpc</code> 库来实现跨节点通信。<br/>
-大多数情况下，默认的配置应该可以工作，但如果你需要做一些性能优化或者实验，可以尝试调整这些参数。"""
-    }
-    label {
-      en: "RPC"
-      zh: "RPC"
-    }
-  }
-
-  desc_log {
-    desc {
-      en: """EMQX supports multiple log handlers, one console handler and multiple file handlers.
-EMQX by default logs to console when running in docker or in console/foreground mode,
-otherwise it logs to file $EMQX_LOG_DIR/emqx.log.
-For advanced configuration, you can find more parameters in this section."""
-      zh: """EMQX 支持同时多个日志输出，一个控制台输出，和多个文件输出。
-默认情况下，EMQX 运行在容器中，或者在 'console' 或 'foreground' 模式下运行时，会输出到 控制台，否则输出到文件。"""
-    }
-    label {
-      en: "Log"
-      zh: "日志"
-    }
-  }
-
-  desc_console_handler {
-    desc {
-      en: """Log handler that prints log events to the EMQX console."""
-      zh: """日志处理进程将日志事件打印到 EMQX 控制台。"""
-    }
-    label {
-      en: "Console Handler"
-      zh: "Console Handler"
-    }
-  }
-
-  desc_log_file_handler {
-    desc {
-      en: """Log handler that prints log events to files."""
-      zh: """日志处理进程将日志事件打印到文件。"""
-    }
-    label {
-      en: "Files Log Handler"
-      zh: "文件日志处理进程"
-    }
-  }
-
-  desc_log_rotation {
-    desc {
-      en: """By default, the logs are stored in `./log` directory (for installation from zip file) or in `/var/log/emqx` (for binary installation).<br/>
-This section of the configuration controls the number of files kept for each log handler."""
->>>>>>> 654d2740
 
 common_handler_formatter.label:
 """Log Formatter"""
