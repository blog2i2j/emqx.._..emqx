emqx_ee_connector_rocketmq {

<<<<<<< HEAD
    servers {
        desc {
          en: """The IPv4 or IPv6 address or the hostname to connect to.<br/>
A host entry has the following form: `Host[:Port]`.<br/>
The RocketMQ default port 9876 is used if `[:Port]` is not specified."""
          zh: """将要连接的 IPv4 或 IPv6 地址，或者主机名。<br/>
主机名具有以下形式：`Host[:Port]`。<br/>
如果未指定 `[:Port]`，则使用 RocketMQ 默认端口 9876。"""
        }
        label: {
              en: "Server Host"
              zh: "服务器地址"
            }
    }

    topic {
        desc {
          en: """RocketMQ Topic"""
          zh: """RocketMQ 主题"""
        }
        label: {
              en: "RocketMQ Topic"
              zh: "RocketMQ 主题"
            }
    }

    access_key {
        desc {
          en: """RocketMQ server `accessKey`."""
          zh: """RocketMQ 服务器的 `accessKey`。"""
        }
        label: {
             en: "AccessKey"
             zh: "AccessKey"
            }
    }

    secret_key {
        desc {
          en: """RocketMQ server `secretKey`."""
          zh: """RocketMQ 服务器的 `secretKey`。"""
        }
        label: {
              en: "SecretKey"
              zh: "SecretKey"
            }
    }

    sync_timeout {
        desc {
          en: """Timeout of RocketMQ driver synchronous call."""
          zh: """RocketMQ 驱动同步调用的超时时间。"""
        }
        label: {
              en: "Sync Timeout"
              zh: "同步调用超时时间"
            }
    }

    refresh_interval {
        desc {
          en: """RocketMQ Topic Route Refresh Interval."""
          zh: """RocketMQ 主题路由更新间隔。"""
        }
        label: {
              en: "Topic Route Refresh Interval"
              zh: "主题路由更新间隔"
            }
    }

    send_buffer {
        desc {
          en: """The socket send buffer size of the RocketMQ driver client."""
          zh: """RocketMQ 驱动的套字节发送消息的缓冲区大小"""
        }
        label: {
              en: "Send Buffer Size"
              zh: "发送消息的缓冲区大小"
            }
    }

    security_token {
        desc {
          en: """RocketMQ Server Security Token"""
          zh: """RocketMQ 服务器安全令牌"""
        }
        label: {
              en: "Security Token"
              zh: "安全令牌"
            }
    }
=======
refresh_interval.desc:
"""RocketMQ Topic Route Refresh Interval."""

refresh_interval.label:
"""Topic Route Refresh Interval"""

security_token.desc:
"""RocketMQ Server Security Token"""

security_token.label:
"""Security Token"""

send_buffer.desc:
"""The socket send buffer size of the RocketMQ driver client."""

send_buffer.label:
"""Send Buffer Size"""

server.desc:
"""The IPv4 or IPv6 address or the hostname to connect to.<br/>
A host entry has the following form: `Host[:Port]`.<br/>
The RocketMQ default port 9876 is used if `[:Port]` is not specified."""

server.label:
"""Server Host"""

topic.desc:
"""RocketMQ Topic"""

topic.label:
"""RocketMQ Topic"""
>>>>>>> 79cf5cad

}<|MERGE_RESOLUTION|>--- conflicted
+++ resolved
@@ -1,129 +1,52 @@
 emqx_ee_connector_rocketmq {
 
-<<<<<<< HEAD
-    servers {
-        desc {
-          en: """The IPv4 or IPv6 address or the hostname to connect to.<br/>
-A host entry has the following form: `Host[:Port]`.<br/>
-The RocketMQ default port 9876 is used if `[:Port]` is not specified."""
-          zh: """将要连接的 IPv4 或 IPv6 地址，或者主机名。<br/>
-主机名具有以下形式：`Host[:Port]`。<br/>
-如果未指定 `[:Port]`，则使用 RocketMQ 默认端口 9876。"""
-        }
-        label: {
-              en: "Server Host"
-              zh: "服务器地址"
-            }
-    }
-
-    topic {
-        desc {
-          en: """RocketMQ Topic"""
-          zh: """RocketMQ 主题"""
-        }
-        label: {
-              en: "RocketMQ Topic"
-              zh: "RocketMQ 主题"
-            }
-    }
-
-    access_key {
-        desc {
-          en: """RocketMQ server `accessKey`."""
-          zh: """RocketMQ 服务器的 `accessKey`。"""
-        }
-        label: {
-             en: "AccessKey"
-             zh: "AccessKey"
-            }
-    }
-
-    secret_key {
-        desc {
-          en: """RocketMQ server `secretKey`."""
-          zh: """RocketMQ 服务器的 `secretKey`。"""
-        }
-        label: {
-              en: "SecretKey"
-              zh: "SecretKey"
-            }
-    }
-
-    sync_timeout {
-        desc {
-          en: """Timeout of RocketMQ driver synchronous call."""
-          zh: """RocketMQ 驱动同步调用的超时时间。"""
-        }
-        label: {
-              en: "Sync Timeout"
-              zh: "同步调用超时时间"
-            }
-    }
-
-    refresh_interval {
-        desc {
-          en: """RocketMQ Topic Route Refresh Interval."""
-          zh: """RocketMQ 主题路由更新间隔。"""
-        }
-        label: {
-              en: "Topic Route Refresh Interval"
-              zh: "主题路由更新间隔"
-            }
-    }
-
-    send_buffer {
-        desc {
-          en: """The socket send buffer size of the RocketMQ driver client."""
-          zh: """RocketMQ 驱动的套字节发送消息的缓冲区大小"""
-        }
-        label: {
-              en: "Send Buffer Size"
-              zh: "发送消息的缓冲区大小"
-            }
-    }
-
-    security_token {
-        desc {
-          en: """RocketMQ Server Security Token"""
-          zh: """RocketMQ 服务器安全令牌"""
-        }
-        label: {
-              en: "Security Token"
-              zh: "安全令牌"
-            }
-    }
-=======
-refresh_interval.desc:
-"""RocketMQ Topic Route Refresh Interval."""
-
-refresh_interval.label:
-"""Topic Route Refresh Interval"""
-
-security_token.desc:
-"""RocketMQ Server Security Token"""
-
-security_token.label:
-"""Security Token"""
-
-send_buffer.desc:
-"""The socket send buffer size of the RocketMQ driver client."""
-
-send_buffer.label:
-"""Send Buffer Size"""
-
-server.desc:
+servers.desc:
 """The IPv4 or IPv6 address or the hostname to connect to.<br/>
 A host entry has the following form: `Host[:Port]`.<br/>
 The RocketMQ default port 9876 is used if `[:Port]` is not specified."""
 
-server.label:
+servers.label: 
 """Server Host"""
 
 topic.desc:
 """RocketMQ Topic"""
 
-topic.label:
+topic.label: 
 """RocketMQ Topic"""
->>>>>>> 79cf5cad
+   
+access_key.desc:
+"""RocketMQ server `accessKey`."""
+
+access_key.label: 
+"""AccessKey""" 
+
+secret_key.desc:
+"""RocketMQ server `secretKey`."""
+secret_key.label: 
+"""SecretKey"""
+
+sync_timeout.desc:
+"""Timeout of RocketMQ driver synchronous call."""
+
+sync_timeout.label: 
+"""Sync Timeout"""
+    
+refresh_interval.desc:
+"""RocketMQ Topic Route Refresh Interval."""
+ 
+refresh_interval.label: 
+"""Topic Route Refresh Interval"""
+
+send_buffer.desc:       
+"""The socket send buffer size of the RocketMQ driver client."""
+
+send_buffer.label: 
+"""Send Buffer Size"""
+
+security_token.desc: 
+"""RocketMQ Server Security Token"""
+
+security_token.label: 
+"""Security Token"""
 
 }