%%-------------------------------------------------------------------
%% Copyright (c) 2017-2022 EMQ Technologies Co., Ltd. All Rights Reserved.
%%
%% Licensed under the Apache License, Version 2.0 (the "License");
%% you may not use this file except in compliance with the License.
%% You may obtain a copy of the License at
%%
%%     http://www.apache.org/licenses/LICENSE-2.0
%%
%% Unless required by applicable law or agreed to in writing, software
%% distributed under the License is distributed on an "AS IS" BASIS,
%% WITHOUT WARRANTIES OR CONDITIONS OF ANY KIND, either express or implied.
%% See the License for the specific language governing permissions and
%% limitations under the License.
%%--------------------------------------------------------------------

%% Channel Manager
-module(emqx_cm).

-behaviour(gen_server).

-include("emqx.hrl").
-include("logger.hrl").
-include("types.hrl").
<<<<<<< HEAD
-include_lib("stdlib/include/qlc.hrl").
=======
>>>>>>> 7fc3f25d
-include_lib("stdlib/include/ms_transform.hrl").
-include_lib("snabbkaffe/include/snabbkaffe.hrl").

-logger_header("[CM]").

-export([start_link/0]).

-export([ register_channel/3
        , unregister_channel/1
        , insert_channel_info/3
        ]).

-export([connection_closed/1]).

-export([ get_chan_info/1
        , get_chan_info/2
        , set_chan_info/2
        ]).

-export([ get_chan_stats/1
        , get_chan_stats/2
        , set_chan_stats/2
        ]).

-export([get_chann_conn_mod/2]).

-export([ open_session/3
        , discard_session/1
        , discard_session/2
        , takeover_session/1
        , takeover_session/2
        , kick_session/1
        , kick_session/2
        ]).

-export([ lookup_channels/1
        , lookup_channels/2
        ]).

-export([all_channels/0,
         channel_with_session_table/0,
         live_connection_table/0]).

%% gen_server callbacks
-export([ init/1
        , handle_call/3
        , handle_cast/2
        , handle_info/2
        , terminate/2
        , code_change/3
        ]).

%% Internal export
-export([ stats_fun/0
        , clean_down/1
        , mark_channel_connected/1
        , mark_channel_disconnected/1
        , get_connected_client_count/0
        ]).

-type(chan_pid() :: pid()).

%% Tables for channel management.
-define(CHAN_TAB, emqx_channel).
-define(CHAN_CONN_TAB, emqx_channel_conn).
-define(CHAN_INFO_TAB, emqx_channel_info).
-define(CHAN_LIVE_TAB, emqx_channel_live).

-define(CHAN_STATS,
        [{?CHAN_TAB, 'channels.count', 'channels.max'},
         {?CHAN_TAB, 'sessions.count', 'sessions.max'},
         {?CHAN_CONN_TAB, 'connections.count', 'connections.max'},
         {?CHAN_LIVE_TAB, 'live_connections.count', 'live_connections.max'}
        ]).

%% Batch drain
-define(BATCH_SIZE, 100000).

%% Server name
-define(CM, ?MODULE).

-define(T_KICK, 5_000).
-define(T_GET_INFO, 5_000).
-define(T_TAKEOVER, 15_000).

%% @doc Start the channel manager.
-spec(start_link() -> startlink_ret()).
start_link() ->
    gen_server:start_link({local, ?CM}, ?MODULE, [], []).

%%--------------------------------------------------------------------
%% API
%%--------------------------------------------------------------------

%% @doc Insert/Update the channel info and stats to emqx_channel table
-spec(insert_channel_info(emqx_types:clientid(),
                          emqx_types:infos(),
                          emqx_types:stats()) -> ok).
insert_channel_info(ClientId, Info, Stats) ->
    Chan = {ClientId, self()},
    true = ets:insert(?CHAN_INFO_TAB, {Chan, Info, Stats}),
    ?tp(debug, insert_channel_info, #{client_id => ClientId}),
    ok.

%% @private
%% @doc Register a channel with pid and conn_mod.
%%
%% There is a Race-Condition on one node or cluster when many connections
%% login to Broker with the same clientid. We should register it and save
%% the conn_mod first for taking up the clientid access right.
%%
%% Note that: It should be called on a lock transaction
register_channel(ClientId, ChanPid, #{conn_mod := ConnMod}) when is_pid(ChanPid) ->
    Chan = {ClientId, ChanPid},
    true = ets:insert(?CHAN_TAB, Chan),
    true = ets:insert(?CHAN_CONN_TAB, {Chan, ConnMod}),
    ok = emqx_cm_registry:register_channel(Chan),
    mark_channel_connected(ChanPid),
    cast({registered, Chan}).

%% @doc Unregister a channel.
-spec(unregister_channel(emqx_types:clientid()) -> ok).
unregister_channel(ClientId) when is_binary(ClientId) ->
    true = do_unregister_channel({ClientId, self()}),
    ok.

%% @private
do_unregister_channel(Chan) ->
    ok = emqx_cm_registry:unregister_channel(Chan),
    true = ets:delete(?CHAN_CONN_TAB, Chan),
    true = ets:delete(?CHAN_INFO_TAB, Chan),
    ets:delete_object(?CHAN_TAB, Chan).

-spec(connection_closed(emqx_types:clientid()) -> true).
connection_closed(ClientId) ->
    connection_closed(ClientId, self()).

-spec(connection_closed(emqx_types:clientid(), chan_pid()) -> true).
connection_closed(_ClientId, _ChanPid) ->
    %% We can't clean CHAN_CONN_TAB because records for dead connections
    %% are required for `get_chann_conn_mod/1` function, and `get_chann_conn_mod/1`
    %% is used for takeover.
    true.

%% @doc Get info of a channel.
-spec(get_chan_info(emqx_types:clientid()) -> maybe(emqx_types:infos())).
get_chan_info(ClientId) ->
    with_channel(ClientId, fun(ChanPid) -> get_chan_info(ClientId, ChanPid) end).

-spec(get_chan_info(emqx_types:clientid(), chan_pid())
      -> maybe(emqx_types:infos())).
get_chan_info(ClientId, ChanPid) when node(ChanPid) == node() ->
    Chan = {ClientId, ChanPid},
    try ets:lookup_element(?CHAN_INFO_TAB, Chan, 2)
    catch
        error:badarg -> undefined
    end;
get_chan_info(ClientId, ChanPid) ->
    rpc_call(node(ChanPid), get_chan_info, [ClientId, ChanPid], ?T_GET_INFO).

%% @doc Update infos of the channel.
-spec(set_chan_info(emqx_types:clientid(), emqx_types:attrs()) -> boolean()).
set_chan_info(ClientId, Info) when is_binary(ClientId) ->
    Chan = {ClientId, self()},
    try ets:update_element(?CHAN_INFO_TAB, Chan, {2, Info})
    catch
        error:badarg -> false
    end.

%% @doc Get channel's stats.
-spec(get_chan_stats(emqx_types:clientid()) -> maybe(emqx_types:stats())).
get_chan_stats(ClientId) ->
    with_channel(ClientId, fun(ChanPid) -> get_chan_stats(ClientId, ChanPid) end).

-spec(get_chan_stats(emqx_types:clientid(), chan_pid())
      -> maybe(emqx_types:stats())).
get_chan_stats(ClientId, ChanPid) when node(ChanPid) == node() ->
    Chan = {ClientId, ChanPid},
    try ets:lookup_element(?CHAN_INFO_TAB, Chan, 3)
    catch
        error:badarg -> undefined
    end;
get_chan_stats(ClientId, ChanPid) ->
    rpc_call(node(ChanPid), get_chan_stats, [ClientId, ChanPid], ?T_GET_INFO).

%% @doc Set channel's stats.
-spec(set_chan_stats(emqx_types:clientid(), emqx_types:stats()) -> boolean()).
set_chan_stats(ClientId, Stats) when is_binary(ClientId) ->
    set_chan_stats(ClientId, self(), Stats).

-spec(set_chan_stats(emqx_types:clientid(), chan_pid(), emqx_types:stats())
      -> boolean()).
set_chan_stats(ClientId, ChanPid, Stats) ->
    Chan = {ClientId, ChanPid},
    try ets:update_element(?CHAN_INFO_TAB, Chan, {3, Stats})
    catch
        error:badarg -> false
    end.

%% @doc Open a session.
-spec(open_session(boolean(), emqx_types:clientinfo(), emqx_types:conninfo())
      -> {ok, #{session  := emqx_session:session(),
                present  := boolean(),
                pendings => list()}}
       | {error, Reason :: term()}).
open_session(true, ClientInfo = #{clientid := ClientId}, ConnInfo) ->
    Self = self(),
    CleanStart = fun(_) ->
                     ok = discard_session(ClientId),
                     Session = create_session(ClientInfo, ConnInfo),
                     register_channel(ClientId, Self, ConnInfo),
                     {ok, #{session => Session, present => false}}
                 end,
    emqx_cm_locker:trans(ClientId, CleanStart);

open_session(false, ClientInfo = #{clientid := ClientId}, ConnInfo) ->
    Self = self(),
    ResumeStart = fun(_) ->
                      CreateSess =
                          fun() ->
                              Session = create_session(ClientInfo, ConnInfo),
                              register_channel(ClientId, Self, ConnInfo),
                              {ok, #{session => Session, present => false}}
                          end,
                      case takeover_session(ClientId) of
                          {ok, ConnMod, ChanPid, Session0} ->
                              Session = emqx_session:upgrade(ClientInfo, Session0),
                              ok = emqx_session:resume(ClientInfo, Session),
                              case request_stepdown({takeover, 'end'}, ConnMod, ChanPid) of
                                  {ok, Pendings} ->
                                      register_channel(ClientId, Self, ConnInfo),
                                      {ok, #{session  => Session,
                                             present  => true,
                                             pendings => Pendings}};
                                  {error, _} ->
                                      CreateSess()
                              end;
                          {error, _Reason} -> CreateSess()
                      end
                  end,
    emqx_cm_locker:trans(ClientId, ResumeStart).

create_session(ClientInfo, ConnInfo) ->
    Session = emqx_session:init(ClientInfo, ConnInfo),
    ok = emqx_metrics:inc('session.created'),
    ok = emqx_hooks:run('session.created', [ClientInfo, emqx_session:info(Session)]),
    Session.

%% @doc Try to takeover a session.
-spec(takeover_session(emqx_types:clientid())
      -> {error, term()}
       | {ok, atom(), pid(), emqx_session:session()}).
takeover_session(ClientId) ->
    case lookup_channels(ClientId) of
        [] -> {error, not_found};
        [ChanPid] ->
            takeover_session(ClientId, ChanPid);
        ChanPids ->
            [ChanPid|StalePids] = lists:reverse(ChanPids),
            ?LOG(error, "more_than_one_channel_found: ~p", [ChanPids]),
            lists:foreach(fun(StalePid) ->
                                  catch discard_session(ClientId, StalePid)
                          end, StalePids),
            takeover_session(ClientId, ChanPid)
    end.

takeover_session(ClientId, ChanPid) when node(ChanPid) == node() ->
    case get_chann_conn_mod(ClientId, ChanPid) of
        undefined ->
            {error, not_found};
        ConnMod when is_atom(ConnMod) ->
            case request_stepdown({takeover, 'begin'}, ConnMod, ChanPid) of
                {ok, Session} ->
                    {ok, ConnMod, ChanPid, emqx_session:downgrade(Session)};
                {error, Reason} ->
                    {error, Reason}
            end
    end;
takeover_session(ClientId, ChanPid) ->
    rpc_call(node(ChanPid), takeover_session, [ClientId, ChanPid], ?T_TAKEOVER).

%% @doc Discard all the sessions identified by the ClientId.
-spec(discard_session(emqx_types:clientid()) -> ok).
discard_session(ClientId) when is_binary(ClientId) ->
    case lookup_channels(ClientId) of
        [] -> ok;
        ChanPids -> lists:foreach(fun(Pid) -> discard_session(ClientId, Pid) end, ChanPids)
    end.

%% @private call a local stale session to execute an Action.
%% If failed to response (e.g. timeout) force a kill.
%% Keeping the stale pid around, or returning error or raise an exception
%% benefits nobody.
-spec request_stepdown(Action, module(), pid())
    -> ok
     | {ok, emqx_session:session() | list(emqx_type:deliver())}
     | {error, term()}
  when Action :: kick | discard | {takeover, 'begin'} | {takeover, 'end'}.
request_stepdown(Action, ConnMod, Pid) ->
    Timeout =
        case Action == kick orelse Action == discard of
            true -> ?T_KICK;
            _ -> ?T_TAKEOVER
        end,
    Return =
        %% this is essentailly a gen_server:call implemented in emqx_connection
        %% and emqx_ws_connection.
        %% the handle_call is implemented in emqx_channel
        try apply(ConnMod, call, [Pid, Action, Timeout]) of
            ok -> ok;
            Reply -> {ok, Reply}
        catch
            _ : noproc -> % emqx_ws_connection: call
                ok = ?tp(debug, "session_already_gone", #{pid => Pid, action => Action}),
                {error, noproc};
            _ : {noproc, _} -> % emqx_connection: gen_server:call
                ok = ?tp(debug, "session_already_gone", #{pid => Pid, action => Action}),
                {error, noproc};
            _ : Reason = {shutdown, _} ->
                ok = ?tp(debug, "session_already_shutdown", #{pid => Pid, action => Action}),
                {error, Reason};
            _ : Reason = {{shutdown, _}, _} ->
                ok = ?tp(debug, "session_already_shutdown", #{pid => Pid, action => Action}),
                {error, Reason};
            _ : {timeout, {gen_server, call, _}} ->
                ?tp(warning, "session_stepdown_request_timeout",
                    #{pid => Pid,
                      action => Action,
                      stale_channel => stale_channel_info(Pid)
                     }),
                ok = force_kill(Pid),
                {error, timeout};
            _ : Error : St ->
                ?tp(error, "session_stepdown_request_exception",
                    #{pid => Pid,
                      action => Action,
                      reason => Error,
                      stacktrace => St,
                      stale_channel => stale_channel_info(Pid)
                     }),
                ok = force_kill(Pid),
                {error, Error}
        end,
    case Action == kick orelse Action == discard of
        true -> ok;
        _ -> Return
    end.

force_kill(Pid) ->
    exit(Pid, kill),
    ok.

stale_channel_info(Pid) ->
    process_info(Pid, [status, message_queue_len, current_stacktrace]).

discard_session(ClientId, ChanPid) ->
    kick_session(discard, ClientId, ChanPid).

kick_session(ClientId, ChanPid) ->
    kick_session(kick, ClientId, ChanPid).

%% @private This function is shared for session 'kick' and 'discard' (as the first arg Action).
kick_session(Action, ClientId, ChanPid) when node(ChanPid) == node() ->
    case get_chann_conn_mod(ClientId, ChanPid) of
        undefined ->
            %% already deregistered
            ok;
        ConnMod when is_atom(ConnMod) ->
            ok = request_stepdown(Action, ConnMod, ChanPid)
    end;
kick_session(Action, ClientId, ChanPid) ->
    %% call remote node on the old APIs because we do not know if they have upgraded
    %% to have kick_session/3
    Function = case Action of
                   discard -> discard_session;
                   kick -> kick_session
               end,
    try
        rpc_call(node(ChanPid), Function, [ClientId, ChanPid], ?T_KICK)
    catch
        Error : Reason ->
            %% This should mostly be RPC failures.
            %% However, if the node is still running the old version
            %% code (prior to emqx app 4.3.10) some of the RPC handler
            %% exceptions may get propagated to a new version node
            ?LOG(error, "failed_to_kick_session_on_remote_node ~p: ~p ~p ~p",
                 [node(ChanPid), Action, Error, Reason])
    end.

kick_session(ClientId) ->
    case lookup_channels(ClientId) of
        [] ->
            ?LOG(warning, "kicked_an_unknown_session ~ts", [ClientId]),
            ok;
        ChanPids ->
            case length(ChanPids) > 1 of
                true -> ?LOG(info, "more_than_one_channel_found: ~p", [ChanPids]);
                false -> ok
            end,
            lists:foreach(fun(Pid) -> kick_session(ClientId, Pid) end, ChanPids)
    end.

%% @doc Is clean start?
% is_clean_start(#{clean_start := false}) -> false;
% is_clean_start(_Attrs) -> true.

with_channel(ClientId, Fun) ->
    case lookup_channels(ClientId) of
        []    -> undefined;
        [Pid] -> Fun(Pid);
        Pids  -> Fun(lists:last(Pids))
    end.

%% @doc Get all channels registed.
all_channels() ->
    Pat = [{{'_', '$1'}, [], ['$1']}],
    ets:select(?CHAN_TAB, Pat).

%% @doc Get clientinfo for all clients with sessions
channel_with_session_table() ->
    Ms = ets:fun2ms(
           fun({{ClientId, _ChanPid},
                Info,
                _Stats}) ->
                   {ClientId, Info}
           end),
    Table = ets:table(?CHAN_INFO_TAB, [{traverse, {select, Ms}}]),
    qlc:q([ {ClientId, ConnState, ConnInfo, ClientInfo}
            || {ClientId,
                #{conn_state := ConnState,
                  clientinfo := ClientInfo,
                  conninfo := #{clean_start := false} = ConnInfo}} <- Table
          ]).

%% @doc Get all local connection query handle
live_connection_table() ->
    Ms = ets:fun2ms(
           fun({{ClientId, ChanPid}, _}) ->
                   {ClientId, ChanPid}
           end),
    Table = ets:table(?CHAN_CONN_TAB, [{traverse, {select, Ms}}]),
    qlc:q([{ClientId, ChanPid} || {ClientId, ChanPid} <- Table, is_channel_connected(ClientId, ChanPid)]).

is_channel_connected(ClientId, ChanPid) when node(ChanPid) =:= node() ->
    case get_chan_info(ClientId, ChanPid) of
        #{conn_state := disconnected} -> false;
        _ -> true
    end;
is_channel_connected(_ClientId, _ChanPid) -> false.

%% @doc Lookup channels.
-spec(lookup_channels(emqx_types:clientid()) -> list(chan_pid())).
lookup_channels(ClientId) ->
    lookup_channels(global, ClientId).

%% @doc Lookup local or global channels.
-spec(lookup_channels(local | global, emqx_types:clientid()) -> list(chan_pid())).
lookup_channels(global, ClientId) ->
    case emqx_cm_registry:is_enabled() of
        true ->
            emqx_cm_registry:lookup_channels(ClientId);
        false ->
            lookup_channels(local, ClientId)
    end;

lookup_channels(local, ClientId) ->
    [ChanPid || {_, ChanPid} <- ets:lookup(?CHAN_TAB, ClientId)].

%% @private
rpc_call(Node, Fun, Args, Timeout) ->
    case rpc:call(Node, ?MODULE, Fun, Args, 2 * Timeout) of
        {badrpc, Reason} ->
            %% since eqmx app 4.3.10, the 'kick' and 'discard' calls hanndler
            %% should catch all exceptions and always return 'ok'.
            %% This leaves 'badrpc' only possible when there is problem
            %% calling the remote node.
            error({badrpc, Reason});
        Res ->
            Res
    end.

%% @private
cast(Msg) -> gen_server:cast(?CM, Msg).

%%--------------------------------------------------------------------
%% gen_server callbacks
%%--------------------------------------------------------------------

init([]) ->
    TabOpts = [public, {write_concurrency, true}],
    ok = emqx_tables:new(?CHAN_TAB, [bag, {read_concurrency, true}|TabOpts]),
    ok = emqx_tables:new(?CHAN_CONN_TAB, [bag | TabOpts]),
    ok = emqx_tables:new(?CHAN_INFO_TAB, [set, compressed | TabOpts]),
    ok = emqx_tables:new(?CHAN_LIVE_TAB, [set, {write_concurrency, true} | TabOpts]),
    ok = emqx_stats:update_interval(chan_stats, fun ?MODULE:stats_fun/0),
    State = #{chan_pmon => emqx_pmon:new()},
    {ok, State}.

handle_call(Req, _From, State) ->
    ?LOG(error, "Unexpected call: ~p", [Req]),
    {reply, ignored, State}.

handle_cast({registered, {ClientId, ChanPid}}, State = #{chan_pmon := PMon}) ->
    PMon1 = emqx_pmon:monitor(ChanPid, ClientId, PMon),
    {noreply, State#{chan_pmon := PMon1}};
handle_cast(Msg, State) ->
    ?LOG(error, "Unexpected cast: ~p", [Msg]),
    {noreply, State}.

handle_info({'DOWN', _MRef, process, Pid, _Reason}, State = #{chan_pmon := PMon}) ->
    ?tp(emqx_cm_process_down, #{pid => Pid, reason => _Reason}),
    ChanPids = [Pid | emqx_misc:drain_down(?BATCH_SIZE)],
    {Items, PMon1} = emqx_pmon:erase_all(ChanPids, PMon),
    lists:foreach(fun mark_channel_disconnected/1, ChanPids),
    ok = emqx_pool:async_submit(fun lists:foreach/2, [fun ?MODULE:clean_down/1, Items]),
    {noreply, State#{chan_pmon := PMon1}};
handle_info(Info, State) ->
    ?LOG(error, "Unexpected info: ~p", [Info]),
    {noreply, State}.

terminate(_Reason, _State) ->
    emqx_stats:cancel_update(chan_stats).

code_change(_OldVsn, State, _Extra) ->
    {ok, State}.

%%--------------------------------------------------------------------
%% Internal functions
%%--------------------------------------------------------------------

clean_down({ChanPid, ClientId}) ->
    do_unregister_channel({ClientId, ChanPid}).

stats_fun() ->
    lists:foreach(fun update_stats/1, ?CHAN_STATS).

update_stats({Tab, Stat, MaxStat}) ->
    case ets:info(Tab, size) of
        undefined -> ok;
        Size -> emqx_stats:setstat(Stat, MaxStat, Size)
    end.

get_chann_conn_mod(ClientId, ChanPid) when node(ChanPid) == node() ->
    Chan = {ClientId, ChanPid},
    try [ConnMod] = ets:lookup_element(?CHAN_CONN_TAB, Chan, 2), ConnMod
    catch
        error:badarg -> undefined
    end;
get_chann_conn_mod(ClientId, ChanPid) ->
<<<<<<< HEAD
    rpc_call(node(ChanPid), get_chann_conn_mod, [ClientId, ChanPid], ?T_GET_INFO).
=======
    rpc_call(node(ChanPid), get_chann_conn_mod, [ClientId, ChanPid], ?T_GET_INFO).

mark_channel_connected(ChanPid) ->
    ?tp(emqx_cm_connected_client_count_inc, #{}),
    ets:insert_new(?CHAN_LIVE_TAB, {ChanPid, true}),
    ok.

mark_channel_disconnected(ChanPid) ->
    ?tp(emqx_cm_connected_client_count_dec, #{}),
    ets:delete(?CHAN_LIVE_TAB, ChanPid),
    ok.

get_connected_client_count() ->
    case ets:info(?CHAN_LIVE_TAB, size) of
        undefined -> 0;
        Size -> Size
    end.
>>>>>>> 7fc3f25d
<|MERGE_RESOLUTION|>--- conflicted
+++ resolved
@@ -22,10 +22,8 @@
 -include("emqx.hrl").
 -include("logger.hrl").
 -include("types.hrl").
-<<<<<<< HEAD
+
 -include_lib("stdlib/include/qlc.hrl").
-=======
->>>>>>> 7fc3f25d
 -include_lib("stdlib/include/ms_transform.hrl").
 -include_lib("snabbkaffe/include/snabbkaffe.hrl").
 
@@ -575,9 +573,6 @@
         error:badarg -> undefined
     end;
 get_chann_conn_mod(ClientId, ChanPid) ->
-<<<<<<< HEAD
-    rpc_call(node(ChanPid), get_chann_conn_mod, [ClientId, ChanPid], ?T_GET_INFO).
-=======
     rpc_call(node(ChanPid), get_chann_conn_mod, [ClientId, ChanPid], ?T_GET_INFO).
 
 mark_channel_connected(ChanPid) ->
@@ -594,5 +589,4 @@
     case ets:info(?CHAN_LIVE_TAB, size) of
         undefined -> 0;
         Size -> Size
-    end.
->>>>>>> 7fc3f25d
+    end.