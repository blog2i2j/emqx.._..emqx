%% Copyright (c) 2013-2019 EMQ Technologies Co., Ltd. All Rights Reserved.
%%
%% Licensed under the Apache License, Version 2.0 (the "License");
%% you may not use this file except in compliance with the License.
%% You may obtain a copy of the License at
%%
%%     http://www.apache.org/licenses/LICENSE-2.0
%%
%% Unless required by applicable law or agreed to in writing, software
%% distributed under the License is distributed on an "AS IS" BASIS,
%% WITHOUT WARRANTIES OR CONDITIONS OF ANY KIND, either express or implied.
%% See the License for the specific language governing permissions and
%% limitations under the License.

-module(emqx_connection).

-behaviour(gen_statem).

-include("emqx.hrl").
-include("emqx_mqtt.hrl").
-include("logger.hrl").

-export([start_link/3]).
-export([info/1]).
-export([attrs/1]).
-export([stats/1]).
-export([kick/1]).
-export([session/1]).

%% gen_statem callbacks
-export([idle/3, connected/3]).
-export([init/1, callback_mode/0, code_change/4, terminate/3]).

-record(state, {
          transport,
          socket,
          peername,
          sockname,
          conn_state,
          active_n,
          proto_state,
          parse_state,
          gc_state,
          keepalive,
          enable_stats,
          stats_timer,
          rate_limit,
          pub_limit,
          limit_timer,
          idle_timeout
         }).

-define(ACTIVE_N, 100).
-define(HANDLE(T, C, D), handle((T), (C), (D))).
-define(SOCK_STATS, [recv_oct, recv_cnt, send_oct, send_cnt, send_pend]).

start_link(Transport, Socket, Options) ->
    {ok, proc_lib:spawn_link(?MODULE, init, [{Transport, Socket, Options}])}.

%%------------------------------------------------------------------------------
%% API
%%------------------------------------------------------------------------------

%% For debug
info(CPid) when is_pid(CPid) ->
    call(CPid, info);

info(#state{transport = Transport,
            socket = Socket,
            peername = Peername,
            sockname = Sockname,
            conn_state = ConnState,
            active_n = ActiveN,
            rate_limit = RateLimit,
            pub_limit = PubLimit,
            proto_state = ProtoState}) ->
    ConnInfo = [{socktype, Transport:type(Socket)},
                {peername, Peername},
                {sockname, Sockname},
                {conn_state, ConnState},
                {active_n, ActiveN},
                {rate_limit, rate_limit_info(RateLimit)},
                {pub_limit, rate_limit_info(PubLimit)}],
    ProtoInfo = emqx_protocol:info(ProtoState),
    lists:usort(lists:append(ConnInfo, ProtoInfo)).

rate_limit_info(undefined) ->
    #{};
rate_limit_info(Limit) ->
    esockd_rate_limit:info(Limit).

%% For dashboard
attrs(CPid) when is_pid(CPid) ->
    call(CPid, attrs);

attrs(#state{peername = Peername,
             sockname = Sockname,
             proto_state = ProtoState}) ->
    SockAttrs = [{peername, Peername},
                 {sockname, Sockname}],
    ProtoAttrs = emqx_protocol:attrs(ProtoState),
    lists:usort(lists:append(SockAttrs, ProtoAttrs)).

%% Conn stats
stats(CPid) when is_pid(CPid) ->
    call(CPid, stats);

stats(#state{transport = Transport,
             socket = Socket,
             proto_state = ProtoState}) ->
    SockStats = case Transport:getstat(Socket, ?SOCK_STATS) of
                    {ok, Ss}   -> Ss;
                    {error, _} -> []
                end,
    lists:append([SockStats,
                  emqx_misc:proc_stats(),
                  emqx_protocol:stats(ProtoState)]).

kick(CPid) ->
    call(CPid, kick).

session(CPid) ->
    call(CPid, session).

call(CPid, Req) ->
    gen_statem:call(CPid, Req, infinity).

%%------------------------------------------------------------------------------
%% gen_statem callbacks
%%------------------------------------------------------------------------------

<<<<<<< HEAD
init({Transport, RawSocket, Options}) ->
    {ok, Socket} = Transport:wait(RawSocket),
    {ok, Peername} = Transport:ensure_ok_or_exit(peername, [Socket]),
    {ok, Sockname} = Transport:ensure_ok_or_exit(sockname, [Socket]),
    Peercert = Transport:ensure_ok_or_exit(peercert, [Socket]),
    emqx_logger:set_metadata_peername(esockd_net:format(Peername)),
    Zone = proplists:get_value(zone, Options),
    RateLimit = init_limiter(proplists:get_value(rate_limit, Options)),
    PubLimit = init_limiter(emqx_zone:get_env(Zone, publish_limit)),
    ActiveN = proplists:get_value(active_n, Options, ?ACTIVE_N),
    EnableStats = emqx_zone:get_env(Zone, enable_stats, true),
    IdleTimout = emqx_zone:get_env(Zone, idle_timeout, 30000),
    SendFun = fun(Data) -> Transport:async_send(Socket, Data) end,
    ProtoState = emqx_protocol:init(#{peername => Peername,
                                      sockname => Sockname,
                                      peercert => Peercert,
                                      sendfun  => SendFun}, Options),
    ParseState = emqx_protocol:parser(ProtoState),
    GcPolicy = emqx_zone:get_env(Zone, force_gc_policy, false),
    GcState = emqx_gc:init(GcPolicy),
    State = #state{transport    = Transport,
                   socket       = Socket,
                   peername     = Peername,
                   conn_state   = running,
                   active_n     = ActiveN,
                   rate_limit   = RateLimit,
                   pub_limit    = PubLimit,
                   proto_state  = ProtoState,
                   parse_state  = ParseState,
                   gc_state     = GcState,
                   enable_stats = EnableStats,
                   idle_timeout = IdleTimout},
    ok = emqx_misc:init_proc_mng_policy(Zone),
    gen_statem:enter_loop(?MODULE, [{hibernate_after, 2 * IdleTimout}],
                          idle, State, self(), [IdleTimout]).
=======
init([Transport, RawSocket, Options]) ->
    case Transport:wait(RawSocket) of
        {ok, Socket} ->
            Zone = proplists:get_value(zone, Options),
            {ok, Peername} = Transport:ensure_ok_or_exit(peername, [Socket]),
            {ok, Sockname} = Transport:ensure_ok_or_exit(sockname, [Socket]),
            Peercert = Transport:ensure_ok_or_exit(peercert, [Socket]),
            RateLimit = init_limiter(proplists:get_value(rate_limit, Options)),
            PubLimit = init_limiter(emqx_zone:get_env(Zone, publish_limit)),
            ActiveN = proplists:get_value(active_n, Options, ?DEFAULT_ACTIVE_N),
            EnableStats = emqx_zone:get_env(Zone, enable_stats, true),
            IdleTimout = emqx_zone:get_env(Zone, idle_timeout, 30000),
            SendFun = send_fun(Transport, Socket),
            ProtoState = emqx_protocol:init(#{peername => Peername,
                                              sockname => Sockname,
                                              peercert => Peercert,
                                              sendfun  => SendFun,
                                              conn_mod => ?MODULE}, Options),
            ParserState = emqx_protocol:parser(ProtoState),
            GcPolicy = emqx_zone:get_env(Zone, force_gc_policy, false),
            GcState = emqx_gc:init(GcPolicy),
            State = run_socket(#state{transport    = Transport,
                                      socket       = Socket,
                                      peername     = Peername,
                                      conn_state   = running,
                                      active_n     = ActiveN,
                                      rate_limit   = RateLimit,
                                      pub_limit    = PubLimit,
                                      proto_state  = ProtoState,
                                      parser_state = ParserState,
                                      gc_state     = GcState,
                                      enable_stats = EnableStats,
                                      idle_timeout = IdleTimout
                                     }),
            ok = emqx_misc:init_proc_mng_policy(Zone),
            emqx_logger:set_metadata_peername(esockd_net:format(Peername)),
            gen_server:enter_loop(?MODULE, [{hibernate_after, IdleTimout}],
                                  State, self(), IdleTimout);
        {error, Reason} ->
            {stop, Reason}
    end.
>>>>>>> 42932d7b

init_limiter(undefined) ->
    undefined;
init_limiter({Rate, Burst}) ->
    esockd_rate_limit:new(Rate, Burst).

callback_mode() ->
    [state_functions, state_enter].

%%------------------------------------------------------------------------------
%% Idle state

idle(enter, _, State) ->
    ok = activate_socket(State),
    keep_state_and_data;

idle(timeout, _Timeout, State) ->
    {stop, idle_timeout, State};

idle(cast, {incoming, Packet}, State) ->
    handle_packet(Packet, fun(NState) ->
                              {next_state, connected, NState}
                          end, State);

idle(EventType, Content, State) ->
    ?HANDLE(EventType, Content, State).

%%------------------------------------------------------------------------------
%% Connected state

connected(enter, _, _State) ->
    %% What to do?
    keep_state_and_data;

%% Handle Input
connected(cast, {incoming, Packet = ?PACKET(Type)}, State) ->
    _ = emqx_metrics:received(Packet),
    (Type == ?PUBLISH) andalso emqx_pd:update_counter(incoming_pubs, 1),
    handle_packet(Packet, fun(NState) ->
                              {keep_state, NState}
                          end, State);

%% Handle Output
connected(info, {deliver, PubOrAck}, State = #state{proto_state = ProtoState}) ->
    case emqx_protocol:deliver(PubOrAck, ProtoState) of
        {ok, NProtoState} ->
            NState = State#state{proto_state = NProtoState},
            {keep_state, maybe_gc(PubOrAck, NState)};
        {error, Reason} ->
            shutdown(Reason, State)
    end;

%% Start Keepalive
connected(info, {keepalive, start, Interval},
          State = #state{transport = Transport, socket = Socket}) ->
    StatFun = fun() ->
                case Transport:getstat(Socket, [recv_oct]) of
                    {ok, [{recv_oct, RecvOct}]} -> {ok, RecvOct};
                    Error -> Error
                end
              end,
    case emqx_keepalive:start(StatFun, Interval, {keepalive, check}) of
        {ok, KeepAlive} ->
            {keep_state, State#state{keepalive = KeepAlive}};
        {error, Error} ->
            shutdown(Error, State)
    end;

%% Keepalive timer
connected(info, {keepalive, check}, State = #state{keepalive = KeepAlive}) ->
    case emqx_keepalive:check(KeepAlive) of
        {ok, KeepAlive1} ->
            {keep_state, State#state{keepalive = KeepAlive1}};
        {error, timeout} ->
            shutdown(keepalive_timeout, State);
        {error, Error} ->
            shutdown(Error, State)
    end;

connected(EventType, Content, State) ->
    ?HANDLE(EventType, Content, State).

%% Handle call
handle({call, From}, info, State) ->
    reply(From, info(State), State);

handle({call, From}, attrs, State) ->
    reply(From, attrs(State), State);

handle({call, From}, stats, State) ->
    reply(From, stats(State), State);

handle({call, From}, kick, State) ->
    ok = gen_statem:reply(From, ok),
    shutdown(kicked, State);

handle({call, From}, session, State = #state{proto_state = ProtoState}) ->
    reply(From, emqx_protocol:session(ProtoState), State);

handle({call, From}, Req, State) ->
    ?LOG(error, "unexpected call: ~p", [Req]),
    reply(From, ignored, State);

%% Handle cast
handle(cast, Msg, State) ->
    ?LOG(error, "unexpected cast: ~p", [Msg]),
    {keep_state, State};

%% Handle Incoming
handle(info, {Inet, _Sock, Data}, State) when Inet == tcp; Inet == ssl ->
    Oct = iolist_size(Data),
    ?LOG(debug, "RECV ~p", [Data]),
    emqx_pd:update_counter(incoming_bytes, Oct),
    emqx_metrics:trans(inc, 'bytes/received', Oct),
    NState = ensure_stats_timer(maybe_gc({1, Oct}, State)),
    process_incoming(Data, [], NState);

handle(info, {Error, _Sock, Reason}, State)
  when Error == tcp_error; Error == ssl_error ->
    shutdown(Reason, State);

handle(info, {Closed, _Sock}, State)
  when Closed == tcp_closed; Closed == ssl_closed ->
    shutdown(closed, State);

handle(info, {tcp_passive, _Sock}, State) ->
    %% Rate limit here:)
    NState = ensure_rate_limit(State),
    ok = activate_socket(NState),
    {keep_state, NState};

handle(info, activate_socket, State) ->
    %% Rate limit timer expired.
    ok = activate_socket(State),
    {keep_state, State#state{conn_state = running, limit_timer = undefined}};

handle(info, {inet_reply, _Sock, ok}, State) ->
    %% something sent
    {keep_state, ensure_stats_timer(State)};

handle(info, {inet_reply, _Sock, {error, Reason}}, State) ->
    shutdown(Reason, State);

handle(info, {timeout, Timer, emit_stats},
       State = #state{stats_timer = Timer,
                      proto_state = ProtoState,
                      gc_state = GcState}) ->
    emqx_metrics:commit(),
    emqx_cm:set_conn_stats(emqx_protocol:client_id(ProtoState), stats(State)),
    NState = State#state{stats_timer = undefined},
    Limits = erlang:get(force_shutdown_policy),
    case emqx_misc:conn_proc_mng_policy(Limits) of
        continue ->
            {keep_state, NState};
        hibernate ->
            %% going to hibernate, reset gc stats
            GcState1 = emqx_gc:reset(GcState),
            {keep_state, NState#state{gc_state = GcState1}, hibernate};
        {shutdown, Reason} ->
            ?LOG(warning, "shutdown due to ~p", [Reason]),
            shutdown(Reason, NState)
    end;

handle(info, {shutdown, discard, {ClientId, ByPid}}, State) ->
    ?LOG(warning, "discarded by ~s:~p", [ClientId, ByPid]),
    shutdown(discard, State);

handle(info, {shutdown, conflict, {ClientId, NewPid}}, State) ->
    ?LOG(warning, "clientid '~s' conflict with ~p", [ClientId, NewPid]),
    shutdown(conflict, State);

handle(info, {shutdown, Reason}, State) ->
    shutdown(Reason, State);

handle(info, Info, State) ->
    ?LOG(error, "unexpected info: ~p", [Info]),
    {keep_state, State}.

code_change(_Vsn, State, Data, _Extra) ->
    {ok, State, Data}.

terminate(Reason, _StateName, #state{transport = Transport,
                                     socket = Socket,
                                     keepalive = KeepAlive,
                                     proto_state = ProtoState}) ->
    ?LOG(debug, "Terminated for ~p", [Reason]),
    Transport:fast_close(Socket),
    emqx_keepalive:cancel(KeepAlive),
    case {ProtoState, Reason} of
        {undefined, _} -> ok;
        {_, {shutdown, Error}} ->
            emqx_protocol:terminate(Error, ProtoState);
        {_, Reason} ->
            emqx_protocol:terminate(Reason, ProtoState)
    end.

%%------------------------------------------------------------------------------
%% Process incoming data

process_incoming(<<>>, Packets, State) ->
    {keep_state, State, next_events(Packets)};

process_incoming(Data, Packets, State = #state{parse_state = ParseState}) ->
    try emqx_frame:parse(Data, ParseState) of
        {ok, Packet, Rest} ->
            process_incoming(Rest, [Packet|Packets], reset_parser(State));
        {more, NewParseState} ->
            {keep_state, State#state{parse_state = NewParseState}, next_events(Packets)};
        {error, Reason} ->
            shutdown(Reason, State)
    catch
        _:Error:Stk->
            ?LOG(error, "Parse failed for ~p~nStacktrace:~p~nError data:~p", [Error, Stk, Data]),
            shutdown(Error, State)
    end.

reset_parser(State = #state{proto_state = ProtoState}) ->
    State#state{parse_state = emqx_protocol:parser(ProtoState)}.

next_events([]) ->
    [];
next_events([Packet]) ->
    {next_event, cast, {incoming, Packet}};
next_events(Packets) ->
    [next_events([Packet]) || Packet <- lists:reverse(Packets)].

%%------------------------------------------------------------------------------
%% Handle incoming packet

handle_packet(Packet, SuccFun, State = #state{proto_state = ProtoState}) ->
    case emqx_protocol:received(Packet, ProtoState) of
        {ok, NProtoState} ->
            SuccFun(State#state{proto_state = NProtoState});
        {error, Reason} ->
            shutdown(Reason, State);
        {error, Reason, NProtoState} ->
            shutdown(Reason, State#state{proto_state = NProtoState});
        {stop, Error, NProtoState} ->
            stop(Error, State#state{proto_state = NProtoState})
    end.

%%------------------------------------------------------------------------------
%% Ensure rate limit

ensure_rate_limit(State = #state{rate_limit = Rl, pub_limit = Pl}) ->
    Limiters = [{Pl, #state.pub_limit, emqx_pd:reset_counter(incoming_pubs)},
                {Rl, #state.rate_limit, emqx_pd:reset_counter(incoming_bytes)}],
    ensure_rate_limit(Limiters, State).

ensure_rate_limit([], State) ->
    State;
ensure_rate_limit([{undefined, _Pos, _Cnt}|Limiters], State) ->
    ensure_rate_limit(Limiters, State);
ensure_rate_limit([{Rl, Pos, Cnt}|Limiters], State) ->
   case esockd_rate_limit:check(Cnt, Rl) of
       {0, Rl1} ->
           ensure_rate_limit(Limiters, setelement(Pos, State, Rl1));
       {Pause, Rl1} ->
           TRef = erlang:send_after(Pause, self(), activate_socket),
           setelement(Pos, State#state{conn_state = blocked, limit_timer = TRef}, Rl1)
   end.

%%------------------------------------------------------------------------------
%% Activate socket

activate_socket(#state{conn_state = blocked}) ->
    ok;

activate_socket(#state{transport = Transport, socket = Socket, active_n = N}) ->
    TrueOrN = case Transport:is_ssl(Socket) of
                  true  -> true; %% Cannot set '{active, N}' for SSL:(
                  false -> N
              end,
    case Transport:setopts(Socket, [{active, TrueOrN}]) of
        ok -> ok;
        {error, Reason} ->
            self() ! {shutdown, Reason},
            ok
    end.

%%------------------------------------------------------------------------------
%% Ensure stats timer

ensure_stats_timer(State = #state{enable_stats = true,
                                  stats_timer = undefined,
                                  idle_timeout = IdleTimeout}) ->
    State#state{stats_timer = emqx_misc:start_timer(IdleTimeout, emit_stats)};

ensure_stats_timer(State) -> State.

%%------------------------------------------------------------------------------
%% Maybe GC

maybe_gc(_, State = #state{gc_state = undefined}) ->
    State;
maybe_gc({publish, _, #message{payload = Payload}}, State) ->
    Oct = iolist_size(Payload),
    maybe_gc({1, Oct}, State);
maybe_gc(Packets, State) when is_list(Packets) ->
    {Cnt, Oct} =
    lists:unzip([{1, iolist_size(Payload)}
                 || {publish, _, #message{payload = Payload}} <- Packets]),
    maybe_gc({lists:sum(Cnt), lists:sum(Oct)}, State);
maybe_gc({Cnt, Oct}, State = #state{gc_state = GCSt}) ->
    {_, GCSt1} = emqx_gc:run(Cnt, Oct, GCSt),
    State#state{gc_state = GCSt1};
maybe_gc(_, State) -> State.

%%------------------------------------------------------------------------------
%% Helper functions

reply(From, Reply, State) ->
    {keep_state, State, [{reply, From, Reply}]}.

shutdown(Reason, State) ->
    stop({shutdown, Reason}, State).

stop(Reason, State) ->
    {stop, Reason, State}.
<|MERGE_RESOLUTION|>--- conflicted
+++ resolved
@@ -129,7 +129,6 @@
 %% gen_statem callbacks
 %%------------------------------------------------------------------------------
 
-<<<<<<< HEAD
 init({Transport, RawSocket, Options}) ->
     {ok, Socket} = Transport:wait(RawSocket),
     {ok, Peername} = Transport:ensure_ok_or_exit(peername, [Socket]),
@@ -146,7 +145,8 @@
     ProtoState = emqx_protocol:init(#{peername => Peername,
                                       sockname => Sockname,
                                       peercert => Peercert,
-                                      sendfun  => SendFun}, Options),
+                                      sendfun  => SendFun,
+                                      conn_mod => ?MODULE}, Options),
     ParseState = emqx_protocol:parser(ProtoState),
     GcPolicy = emqx_zone:get_env(Zone, force_gc_policy, false),
     GcState = emqx_gc:init(GcPolicy),
@@ -165,49 +165,6 @@
     ok = emqx_misc:init_proc_mng_policy(Zone),
     gen_statem:enter_loop(?MODULE, [{hibernate_after, 2 * IdleTimout}],
                           idle, State, self(), [IdleTimout]).
-=======
-init([Transport, RawSocket, Options]) ->
-    case Transport:wait(RawSocket) of
-        {ok, Socket} ->
-            Zone = proplists:get_value(zone, Options),
-            {ok, Peername} = Transport:ensure_ok_or_exit(peername, [Socket]),
-            {ok, Sockname} = Transport:ensure_ok_or_exit(sockname, [Socket]),
-            Peercert = Transport:ensure_ok_or_exit(peercert, [Socket]),
-            RateLimit = init_limiter(proplists:get_value(rate_limit, Options)),
-            PubLimit = init_limiter(emqx_zone:get_env(Zone, publish_limit)),
-            ActiveN = proplists:get_value(active_n, Options, ?DEFAULT_ACTIVE_N),
-            EnableStats = emqx_zone:get_env(Zone, enable_stats, true),
-            IdleTimout = emqx_zone:get_env(Zone, idle_timeout, 30000),
-            SendFun = send_fun(Transport, Socket),
-            ProtoState = emqx_protocol:init(#{peername => Peername,
-                                              sockname => Sockname,
-                                              peercert => Peercert,
-                                              sendfun  => SendFun,
-                                              conn_mod => ?MODULE}, Options),
-            ParserState = emqx_protocol:parser(ProtoState),
-            GcPolicy = emqx_zone:get_env(Zone, force_gc_policy, false),
-            GcState = emqx_gc:init(GcPolicy),
-            State = run_socket(#state{transport    = Transport,
-                                      socket       = Socket,
-                                      peername     = Peername,
-                                      conn_state   = running,
-                                      active_n     = ActiveN,
-                                      rate_limit   = RateLimit,
-                                      pub_limit    = PubLimit,
-                                      proto_state  = ProtoState,
-                                      parser_state = ParserState,
-                                      gc_state     = GcState,
-                                      enable_stats = EnableStats,
-                                      idle_timeout = IdleTimout
-                                     }),
-            ok = emqx_misc:init_proc_mng_policy(Zone),
-            emqx_logger:set_metadata_peername(esockd_net:format(Peername)),
-            gen_server:enter_loop(?MODULE, [{hibernate_after, IdleTimout}],
-                                  State, self(), IdleTimout);
-        {error, Reason} ->
-            {stop, Reason}
-    end.
->>>>>>> 42932d7b
 
 init_limiter(undefined) ->
     undefined;
