%%--------------------------------------------------------------------
%% Copyright (c) 2019 EMQ Technologies Co., Ltd. All Rights Reserved.
%%
%% Licensed under the Apache License, Version 2.0 (the "License");
%% you may not use this file except in compliance with the License.
%% You may obtain a copy of the License at
%%
%%     http://www.apache.org/licenses/LICENSE-2.0
%%
%% Unless required by applicable law or agreed to in writing, software
%% distributed under the License is distributed on an "AS IS" BASIS,
%% WITHOUT WARRANTIES OR CONDITIONS OF ANY KIND, either express or implied.
%% See the License for the specific language governing permissions and
%% limitations under the License.
%%--------------------------------------------------------------------

%%--------------------------------------------------------------------
%% @doc
%% A stateful interaction between a Client and a Server. Some Sessions
%% last only as long as the Network Connection, others can span multiple
%% consecutive Network Connections between a Client and a Server.
%%
%% The Session State in the Server consists of:
%%
%% The existence of a Session, even if the rest of the Session State is empty.
%%
%% The Clients subscriptions, including any Subscription Identifiers.
%%
%% QoS 1 and QoS 2 messages which have been sent to the Client, but have not
%% been completely acknowledged.
%%
%% QoS 1 and QoS 2 messages pending transmission to the Client and OPTIONALLY
%% QoS 0 messages pending transmission to the Client.
%%
%% QoS 2 messages which have been received from the Client, but have not been
%% completely acknowledged.The Will Message and the Will Delay Interval
%%
%% If the Session is currently not connected, the time at which the Session
%% will end and Session State will be discarded.
%% @end
%%--------------------------------------------------------------------

-module(emqx_session).

-include("emqx.hrl").
-include("emqx_mqtt.hrl").
-include("logger.hrl").
-include("types.hrl").

<<<<<<< HEAD
-logger_header("[Session]").

-export([start_link/1]).
=======
-export([ new/1
        , handle/2
        , close/1
        ]).
>>>>>>> 7774b85f

-export([ info/1
        , attrs/1
        , stats/1
        ]).

-export([ subscribe/2
        , unsubscribe/2
        , publish/3
        , puback/2
        , puback/3
        , pubrec/2
        , pubrec/3
        , pubrel/3
        , pubcomp/3
        ]).

-record(session, {
          %% ClientId: Identifier of Session
          client_id :: binary(),

          %% Clean Start Flag
          clean_start = false :: boolean(),

          %% Username
          username :: maybe(binary()),

          %% Conn Binding: local | remote
          %% binding = local :: local | remote,

          %% Deliver fun
          deliver_fun :: function(),

          %% Next packet id of the session
          next_pkt_id = 1 :: emqx_mqtt_types:packet_id(),

          %% Max subscriptions
          max_subscriptions :: non_neg_integer(),

          %% Client’s Subscriptions.
          subscriptions :: map(),

          %% Upgrade QoS?
          upgrade_qos = false :: boolean(),

          %% Client <- Broker: Inflight QoS1, QoS2 messages sent to the client but unacked.
          inflight :: emqx_inflight:inflight(),

          %% Max Inflight Size. DEPRECATED: Get from inflight
          %% max_inflight = 32 :: non_neg_integer(),

          %% Retry interval for redelivering QoS1/2 messages
          retry_interval = 20000 :: timeout(),

          %% Retry Timer
          retry_timer :: maybe(reference()),

          %% All QoS1, QoS2 messages published to when client is disconnected.
          %% QoS 1 and QoS 2 messages pending transmission to the Client.
          %%
          %% Optionally, QoS 0 messages pending transmission to the Client.
          mqueue :: emqx_mqueue:mqueue(),

          %% Max Packets Awaiting PUBREL
          max_awaiting_rel = 100 :: non_neg_integer(),

          %% Awaiting PUBREL Timeout
          await_rel_timeout = 20000 :: timeout(),

          %% Client -> Broker: Inflight QoS2 messages received from client and waiting for pubrel.
          awaiting_rel :: map(),

          %% Awaiting PUBREL Timer
          await_rel_timer :: maybe(reference()),

          will_msg :: emqx:message(),

          will_delay_timer :: maybe(reference()),

          %% Session Expiry Interval
          expiry_interval = 7200 :: timeout(),

          %% Expired Timer
          expiry_timer :: maybe(reference()),

          %% Created at
          created_at :: erlang:timestamp()
         }).

-opaque(session() :: #session{}).

-export_type([session/0]).

%% @doc Create a session.
-spec(new(Attrs :: map()) -> session()).
new(#{zone            := Zone,
      client_id       := ClientId,
      clean_start     := CleanStart,
      username        := Username,
      expiry_interval := ExpiryInterval,
      max_inflight    := MaxInflight,
      will_msg        := WillMsg}) ->
    emqx_logger:set_metadata_client_id(ClientId),
    #session{client_id       = ClientId,
             clean_start     = CleanStart,
             username        = Username,
             subscriptions   = #{},
             inflight        = emqx_inflight:new(MaxInflight),
             mqueue          = init_mqueue(Zone),
             awaiting_rel    = #{},
             expiry_interval = ExpiryInterval,
             created_at      = os:timestamp(),
             will_msg        = WillMsg}.

init_mqueue(Zone) ->
    emqx_mqueue:init(#{max_len => emqx_zone:get_env(Zone, max_mqueue_len, 1000),
                       store_qos0 => emqx_zone:get_env(Zone, mqueue_store_qos0, true),
                       priorities => emqx_zone:get_env(Zone, mqueue_priorities),
                       default_priority => emqx_zone:get_env(Zone, mqueue_default_priority)
                      }).

%% @doc Get session info
-spec(info(session()) -> list({atom(), term()})).
info(Session = #session{next_pkt_id = PktId,
                        max_subscriptions = MaxSubscriptions,
                        subscriptions = Subscriptions,
                        upgrade_qos = UpgradeQoS,
                        inflight = Inflight,
                        retry_interval = RetryInterval,
                        mqueue = MQueue,
                        max_awaiting_rel = MaxAwaitingRel,
                        awaiting_rel = AwaitingRel,
                        await_rel_timeout = AwaitRelTimeout}) ->
    attrs(Session) ++ [{next_pkt_id, PktId},
                       {max_subscriptions, MaxSubscriptions},
                       {subscriptions, Subscriptions},
                       {upgrade_qos, UpgradeQoS},
                       {inflight, Inflight},
                       {retry_interval, RetryInterval},
                       {mqueue_len, emqx_mqueue:len(MQueue)},
                       {awaiting_rel, AwaitingRel},
                       {max_awaiting_rel, MaxAwaitingRel},
                       {await_rel_timeout, AwaitRelTimeout}].

%% @doc Get session attrs
-spec(attrs(session()) -> list({atom(), term()})).
attrs(#session{client_id = ClientId,
               clean_start = CleanStart,
               username = Username,
               expiry_interval = ExpiryInterval,
               created_at = CreatedAt}) ->
    [{client_id, ClientId},
     {clean_start, CleanStart},
     {username, Username},
     {expiry_interval, ExpiryInterval div 1000},
     {created_at, CreatedAt}].

%% @doc Get session stats
-spec(stats(session()) -> list({atom(), non_neg_integer()})).
stats(#session{max_subscriptions = MaxSubscriptions,
               subscriptions = Subscriptions,
               inflight = Inflight,
               mqueue = MQueue,
               max_awaiting_rel = MaxAwaitingRel,
               awaiting_rel = AwaitingRel}) ->
    lists:append(emqx_misc:proc_stats(),
                 [{max_subscriptions, MaxSubscriptions},
                  {subscriptions_count, maps:size(Subscriptions)},
                  {max_inflight, emqx_inflight:max_size(Inflight)},
                  {inflight_len, emqx_inflight:size(Inflight)},
                  {max_mqueue, emqx_mqueue:max_len(MQueue)},
                  {mqueue_len, emqx_mqueue:len(MQueue)},
                  {mqueue_dropped, emqx_mqueue:dropped(MQueue)},
                  {max_awaiting_rel, MaxAwaitingRel},
                  {awaiting_rel_len, maps:size(AwaitingRel)},
                  {deliver_msg, emqx_pd:get_counter(deliver_stats)},
                  {enqueue_msg, emqx_pd:get_counter(enqueue_stats)}]).

%%--------------------------------------------------------------------
%% PubSub API
%%--------------------------------------------------------------------

%% SUBSCRIBE:
-spec(subscribe(list({emqx_topic:topic(), emqx_types:subopts()}), session())
      -> {ok, list(emqx_mqtt_types:reason_code()), session()}).
subscribe(RawTopicFilters, Session = #session{client_id = ClientId,
                                              username = Username,
                                              subscriptions = Subscriptions})
  when is_list(RawTopicFilters) ->
    TopicFilters = [emqx_topic:parse(RawTopic, maps:merge(?DEFAULT_SUBOPTS, SubOpts))
                    || {RawTopic, SubOpts} <- RawTopicFilters],
    {ReasonCodes, Subscriptions1} =
        lists:foldr(
            fun ({Topic, SubOpts = #{qos := QoS, rc := RC}}, {RcAcc, SubMap}) when
                      RC == ?QOS_0; RC == ?QOS_1; RC == ?QOS_2 ->
                    {[QoS|RcAcc], do_subscribe(ClientId, Username, Topic, SubOpts, SubMap)};
                ({_Topic, #{rc := RC}}, {RcAcc, SubMap}) ->
                    {[RC|RcAcc], SubMap}
            end, {[], Subscriptions}, TopicFilters),
    {ok, ReasonCodes, Session#session{subscriptions = Subscriptions1}}.

%% TODO: improve later.
do_subscribe(ClientId, Username, Topic, SubOpts, SubMap) ->
    case maps:find(Topic, SubMap) of
        {ok, SubOpts} ->
            ok = emqx_hooks:run('session.subscribed', [#{client_id => ClientId, username => Username}, Topic, SubOpts#{first => false}]),
            SubMap;
        {ok, _SubOpts} ->
            emqx_broker:set_subopts(Topic, SubOpts),
            %% Why???
            ok = emqx_hooks:run('session.subscribed', [#{client_id => ClientId, username => Username}, Topic, SubOpts#{first => false}]),
            maps:put(Topic, SubOpts, SubMap);
        error ->
            emqx_broker:subscribe(Topic, ClientId, SubOpts),
            ok = emqx_hooks:run('session.subscribed', [#{client_id => ClientId, username => Username}, Topic, SubOpts#{first => true}]),
            maps:put(Topic, SubOpts, SubMap)
    end.

%% PUBLISH:
-spec(publish(emqx_mqtt_types:packet_id(), emqx_types:message(), session())
      -> {ok, emqx_types:deliver_results()} | {error, term()}).
publish(_PacketId, Msg = #message{qos = ?QOS_0}, _Session) ->
    %% Publish QoS0 message directly
    {ok, emqx_broker:publish(Msg)};

publish(_PacketId, Msg = #message{qos = ?QOS_1}, _Session) ->
    %% Publish QoS1 message directly
    {ok, emqx_broker:publish(Msg)};

%% PUBLISH: This is only to register packetId to session state.
%% The actual message dispatching should be done by the caller.
publish(PacketId, Msg = #message{qos = ?QOS_2, timestamp = Ts},
        Session = #session{awaiting_rel = AwaitingRel,
                           max_awaiting_rel = MaxAwaitingRel}) ->
    %% Register QoS2 message packet ID (and timestamp) to session, then publish
    case is_awaiting_full(MaxAwaitingRel, AwaitingRel) of
          false ->
              case maps:is_key(PacketId, AwaitingRel) of
                  false ->
                      NewAwaitingRel = maps:put(PacketId, Ts, AwaitingRel),
                      NSession = Session#session{awaiting_rel = NewAwaitingRel},
                      {ok, emqx_broker:publish(Msg), ensure_await_rel_timer(NSession)};
                  true ->
                      {error, ?RC_PACKET_IDENTIFIER_IN_USE}
              end;
          true ->
              ?LOG(warning, "[Session] Dropped qos2 packet ~w for too many awaiting_rel", [PacketId]),
              ok = emqx_metrics:inc('messages.qos2.dropped'),
              {error, ?RC_RECEIVE_MAXIMUM_EXCEEDED}
      end.

%% PUBACK:
-spec(puback(emqx_mqtt_types:packet_id(), session()) -> session()).
puback(PacketId, Session) ->
    puback(PacketId, ?RC_SUCCESS, Session).

-spec(puback(emqx_mqtt_types:packet_id(), emqx_mqtt_types:reason_code(), session())
      -> session()).
puback(PacketId, ReasonCode, Session = #session{inflight = Inflight}) ->
    case emqx_inflight:contain(PacketId, Inflight) of
        true ->
            dequeue(acked(puback, PacketId, Session));
        false ->
            ?LOG(warning, "[Session] The PUBACK PacketId ~w is not found", [PacketId]),
            ok = emqx_metrics:inc('packets.puback.missed'),
            Session
    end.

%% PUBREC:
-spec(pubrec(emqx_mqtt_types:packet_id(), session())
      -> ok | {error, emqx_mqtt_types:reason_code()}).
pubrec(PacketId, Session) ->
    pubrec(PacketId, ?RC_SUCCESS, Session).

-spec(pubrec(emqx_mqtt_types:packet_id(), emqx_mqtt_types:reason_code(), session())
      -> {ok, session()} | {error, emqx_mqtt_types:reason_code()}).
pubrec(PacketId, ReasonCode, Session = #session{inflight = Inflight}) ->
    case emqx_inflight:contain(PacketId, Inflight) of
        true ->
            {ok, acked(pubrec, PacketId, Session)};
        false ->
            ?LOG(warning, "[Session] The PUBREC PacketId ~w is not found.", [PacketId]),
            ok = emqx_metrics:inc('packets.pubrec.missed'),
            {error, ?RC_PACKET_IDENTIFIER_NOT_FOUND}
    end.

%% PUBREL:
-spec(pubrel(emqx_mqtt_types:packet_id(), emqx_mqtt_types:reason_code(), session())
      -> {ok, session()} | {error, emqx_mqtt_types:reason_code()}).
pubrel(PacketId, ReasonCode, Session = #session{awaiting_rel = AwaitingRel}) ->
    case maps:take(PacketId, AwaitingRel) of
        {_Ts, AwaitingRel1} ->
            {ok, Session#session{awaiting_rel = AwaitingRel1}};
        error ->
            ?LOG(warning, "[Session] The PUBREL PacketId ~w is not found", [PacketId]),
            ok = emqx_metrics:inc('packets.pubrel.missed'),
            {error, ?RC_PACKET_IDENTIFIER_NOT_FOUND}
      end.

%% PUBCOMP:
-spec(pubcomp(emqx_mqtt_types:packet_id(), emqx_mqtt_types:reason_code(), session())
      -> {ok, session()} | {error, emqx_mqtt_types:reason_code()}).
pubcomp(PacketId, ReasonCode, Session = #session{inflight = Inflight}) ->
    case emqx_inflight:contain(PacketId, Inflight) of
        true ->
            {ok, dequeue(acked(pubcomp, PacketId, Session))};
        false ->
            ?LOG(warning, "[Session] The PUBCOMP PacketId ~w is not found", [PacketId]),
            ok = emqx_metrics:inc('packets.pubcomp.missed'),
            {error, ?RC_PACKET_IDENTIFIER_NOT_FOUND}
    end.

%%------------------------------------------------------------------------------
%% Awaiting ACK for QoS1/QoS2 Messages
%%------------------------------------------------------------------------------

await(PacketId, Msg, Session = #session{inflight = Inflight}) ->
    Inflight1 = emqx_inflight:insert(
                  PacketId, {publish, {PacketId, Msg}, os:timestamp()}, Inflight),
    ensure_retry_timer(Session#session{inflight = Inflight1}).

acked(puback, PacketId, Session = #session{client_id = ClientId, username = Username, inflight  = Inflight}) ->
    case emqx_inflight:lookup(PacketId, Inflight) of
        {value, {publish, {_, Msg}, _Ts}} ->
            ok = emqx_hooks:run('message.acked', [#{client_id => ClientId, username => Username}, Msg]),
            Session#session{inflight = emqx_inflight:delete(PacketId, Inflight)};
        none ->
            ?LOG(warning, "[Session] Duplicated PUBACK PacketId ~w", [PacketId]),
            Session
    end;

acked(pubrec, PacketId, Session = #session{client_id = ClientId, username = Username, inflight = Inflight}) ->
    case emqx_inflight:lookup(PacketId, Inflight) of
        {value, {publish, {_, Msg}, _Ts}} ->
            ok = emqx_hooks:run('message.acked', [#{client_id => ClientId, username => Username}, Msg]),
            Inflight1 = emqx_inflight:update(PacketId, {pubrel, PacketId, os:timestamp()}, Inflight),
            Session#session{inflight = Inflight1};
        {value, {pubrel, PacketId, _Ts}} ->
            ?LOG(warning, "[Session] Duplicated PUBREC PacketId ~w", [PacketId]),
            Session;
        none ->
            ?LOG(warning, "[Session] Unexpected PUBREC PacketId ~w", [PacketId]),
            Session
    end;

acked(pubcomp, PacketId, Session = #session{inflight = Inflight}) ->
    case emqx_inflight:contain(PacketId, Inflight) of
        true ->
            Session#session{inflight = emqx_inflight:delete(PacketId, Inflight)};
        false ->
            ?LOG(warning, "[Session] PUBCOMP PacketId ~w is not found", [PacketId]),
            Session
    end.

<<<<<<< HEAD
handle_call(info, _From, State) ->
    reply(info(State), State);

handle_call(attrs, _From, State) ->
    reply(attrs(State), State);

handle_call(stats, _From, State) ->
    reply(stats(State), State);

handle_call({discard, ByPid}, _From, State = #state{conn_pid = undefined}) ->
    ?LOG(warning, "Discarded by ~p", [ByPid]),
    {stop, {shutdown, discarded}, ok, State};

handle_call({discard, ByPid}, _From, State = #state{client_id = ClientId, conn_pid = ConnPid}) ->
    ?LOG(warning, "Conn ~p is discarded by ~p", [ConnPid, ByPid]),
    ConnPid ! {shutdown, discard, {ClientId, ByPid}},
    {stop, {shutdown, discarded}, ok, State};

%% PUBLISH: This is only to register packetId to session state.
%% The actual message dispatching should be done by the caller (e.g. connection) process.
handle_call({register_publish_packet_id, PacketId, Ts}, _From,
            State = #state{zone = Zone, awaiting_rel = AwaitingRel}) ->
    MaxAwaitingRel = get_env(Zone, max_awaiting_rel),
    reply(
      case is_awaiting_full(MaxAwaitingRel, AwaitingRel) of
          false ->
              case maps:is_key(PacketId, AwaitingRel) of
                  true ->
                      {{error, ?RC_PACKET_IDENTIFIER_IN_USE}, State};
                  false ->
                      State1 = State#state{awaiting_rel = maps:put(PacketId, Ts, AwaitingRel)},
                      {ok, ensure_stats_timer(ensure_await_rel_timer(State1))}
              end;
          true ->
              ?LOG(warning, "Dropped qos2 packet ~w for too many awaiting_rel", [PacketId]),
              ok = emqx_metrics:inc('messages.qos2.dropped'),
              {{error, ?RC_RECEIVE_MAXIMUM_EXCEEDED}, State}
      end);

%% PUBREC:
handle_call({pubrec, PacketId, _ReasonCode}, _From, State = #state{inflight = Inflight}) ->
    reply(
      case emqx_inflight:contain(PacketId, Inflight) of
          true ->
              {ok, ensure_stats_timer(acked(pubrec, PacketId, State))};
          false ->
              ?LOG(warning, "The PUBREC PacketId ~w is not found.", [PacketId]),
              ok = emqx_metrics:inc('packets.pubrec.missed'),
              {{error, ?RC_PACKET_IDENTIFIER_NOT_FOUND}, State}
      end);

%% PUBREL:
handle_call({pubrel, PacketId, _ReasonCode}, _From, State = #state{awaiting_rel = AwaitingRel}) ->
    reply(
      case maps:take(PacketId, AwaitingRel) of
          {_Ts, AwaitingRel1} ->
              {ok, ensure_stats_timer(State#state{awaiting_rel = AwaitingRel1})};
          error ->
              ?LOG(warning, "The PUBREL PacketId ~w is not found", [PacketId]),
              ok = emqx_metrics:inc('packets.pubrel.missed'),
              {{error, ?RC_PACKET_IDENTIFIER_NOT_FOUND}, State}
      end);

handle_call(close, _From, State) ->
    {stop, normal, ok, State};

handle_call(Req, _From, State) ->
    ?LOG(error, "Unexpected call: ~p", [Req]),
    {reply, ignored, State}.

%% SUBSCRIBE:
handle_cast({subscribe, FromPid, {PacketId, _Properties, TopicFilters}},
            State = #state{client_id = ClientId, username = Username, subscriptions = Subscriptions}) ->
    {ReasonCodes, Subscriptions1} =
        lists:foldr(
            fun ({Topic, SubOpts = #{qos := QoS, rc := RC}}, {RcAcc, SubMap}) when
                      RC == ?QOS_0; RC == ?QOS_1; RC == ?QOS_2 ->
                    {[QoS|RcAcc], do_subscribe(ClientId, Username, Topic, SubOpts, SubMap)};
                ({_Topic, #{rc := RC}}, {RcAcc, SubMap}) ->
                    {[RC|RcAcc], SubMap}
            end, {[], Subscriptions}, TopicFilters),
    suback(FromPid, PacketId, ReasonCodes),
    noreply(ensure_stats_timer(State#state{subscriptions = Subscriptions1}));

=======
>>>>>>> 7774b85f
%% UNSUBSCRIBE:
-spec(unsubscribe(emqx_mqtt_types:topic_filters(), session())
      -> {ok, list(emqx_mqtt_types:reason_code()), session()}).
unsubscribe(RawTopicFilters, Session = #session{client_id = ClientId,
                                                username = Username,
                                                subscriptions = Subscriptions})
  when is_list(RawTopicFilters) ->
   TopicFilters = lists:map(fun({RawTopic, Opts}) ->
                                    emqx_topic:parse(RawTopic, Opts);
                               (RawTopic) when is_binary(RawTopic) ->
                                    emqx_topic:parse(RawTopic)
                            end, RawTopicFilters),
    {ReasonCodes, Subscriptions1} =
        lists:foldr(fun({Topic, _SubOpts}, {Acc, SubMap}) ->
                            case maps:find(Topic, SubMap) of
                                {ok, SubOpts} ->
                                    ok = emqx_broker:unsubscribe(Topic),
                                    ok = emqx_hooks:run('session.unsubscribed', [#{client_id => ClientId, username => Username}, Topic, SubOpts]),
                                    {[?RC_SUCCESS|Acc], maps:remove(Topic, SubMap)};
                                error ->
                                    {[?RC_NO_SUBSCRIPTION_EXISTED|Acc], SubMap}
                            end
                    end, {[], Subscriptions}, TopicFilters),
    {ok, ReasonCodes, Session#session{subscriptions = Subscriptions1}}.

<<<<<<< HEAD
%% PUBACK:
handle_cast({puback, PacketId, _ReasonCode}, State = #state{inflight = Inflight}) ->
    noreply(
      case emqx_inflight:contain(PacketId, Inflight) of
          true ->
              ensure_stats_timer(dequeue(acked(puback, PacketId, State)));
          false ->
              ?LOG(warning, "The PUBACK PacketId ~w is not found", [PacketId]),
              ok = emqx_metrics:inc('packets.puback.missed'),
              State
      end);

%% PUBCOMP:
handle_cast({pubcomp, PacketId, _ReasonCode}, State = #state{inflight = Inflight}) ->
    noreply(
      case emqx_inflight:contain(PacketId, Inflight) of
          true ->
              ensure_stats_timer(dequeue(acked(pubcomp, PacketId, State)));
          false ->
              ?LOG(warning, "The PUBCOMP PacketId ~w is not found", [PacketId]),
              ok = emqx_metrics:inc('packets.pubcomp.missed'),
              State
      end);

%% RESUME:
handle_cast({resume, #{conn_pid        := ConnPid,
                       will_msg        := WillMsg,
                       expiry_interval := ExpiryInterval,
                       max_inflight    := MaxInflight}},
            State = #state{client_id        = ClientId,
                           conn_pid         = OldConnPid,
                           clean_start      = CleanStart,
                           retry_timer      = RetryTimer,
                           await_rel_timer  = AwaitTimer,
                           expiry_timer     = ExpireTimer,
                           will_delay_timer = WillDelayTimer}) ->

    ?LOG(info, "Resumed by connection ~p ", [ConnPid]),
=======
-spec(resume(map(), session()) -> session()).
resume(#{will_msg        := WillMsg,
         expiry_interval := ExpiryInterval,
         max_inflight    := MaxInflight},
       Session = #session{client_id        = ClientId,
                          clean_start      = CleanStart,
                          retry_timer      = RetryTimer,
                          await_rel_timer  = AwaitTimer,
                          expiry_timer     = ExpireTimer,
                          will_delay_timer = WillDelayTimer}) ->

    %% ?LOG(info, "[Session] Resumed by ~p ", [self()]),
>>>>>>> 7774b85f

    %% Cancel Timers
    lists:foreach(fun emqx_misc:cancel_timer/1,
                  [RetryTimer, AwaitTimer, ExpireTimer, WillDelayTimer]),

<<<<<<< HEAD
    case kick(ClientId, OldConnPid, ConnPid) of
        ok -> ?LOG(warning, "Connection ~p kickout ~p", [ConnPid, OldConnPid]);
        ignore -> ok
    end,
=======
    %% case kick(ClientId, OldConnPid, ConnPid) of
    %%    ok -> ?LOG(warning, "[Session] Connection ~p kickout ~p", [ConnPid, OldConnPid]);
    %%    ignore -> ok
    %% end,

    Inflight = emqx_inflight:update_size(MaxInflight, Session#session.inflight),
>>>>>>> 7774b85f

    Session1 = Session#session{clean_start      = false,
                               retry_timer      = undefined,
                               awaiting_rel     = #{},
                               await_rel_timer  = undefined,
                               expiry_timer     = undefined,
                               expiry_interval  = ExpiryInterval,
                               inflight         = Inflight,
                               will_delay_timer = undefined,
                               will_msg         = WillMsg
                              },

    %% Clean Session: true -> false???
    CleanStart andalso emqx_cm:set_session_attrs(ClientId, attrs(Session1)),

    %%ok = emqx_hooks:run('session.resumed', [#{client_id => ClientId}, attrs(Session1)]),

    %% Replay delivery and Dequeue pending messages
<<<<<<< HEAD
    noreply(ensure_stats_timer(dequeue(retry_delivery(true, State1))));

handle_cast({update_expiry_interval, Interval}, State) ->
    {noreply, State#state{expiry_interval = Interval}};

handle_cast(Msg, State) ->
    ?LOG(error, "Unexpected cast: ~p", [Msg]),
    {noreply, State}.

handle_info({dispatch, Topic, Msg}, State) when is_record(Msg, message) ->
    handle_dispatch([{Topic, Msg}], State);

handle_info({dispatch, Topic, Msgs}, State) when is_list(Msgs) ->
    handle_dispatch([{Topic, Msg} || Msg <- Msgs], State);

%% Do nothing if the client has been disconnected.
handle_info({timeout, Timer, retry_delivery}, State = #state{conn_pid = undefined, retry_timer = Timer}) ->
    noreply(State#state{retry_timer = undefined});

handle_info({timeout, Timer, retry_delivery}, State = #state{retry_timer = Timer}) ->
    noreply(retry_delivery(false, State#state{retry_timer = undefined}));

handle_info({timeout, Timer, check_awaiting_rel}, State = #state{await_rel_timer = Timer}) ->
    State1 = State#state{await_rel_timer = undefined},
    noreply(ensure_stats_timer(expire_awaiting_rel(State1)));

handle_info({timeout, Timer, emit_stats},
            State = #state{client_id = ClientId,
                           stats_timer = Timer,
                           gc_state = GcState}) ->
    _ = emqx_sm:set_session_stats(ClientId, stats(State)),
    NewState = State#state{stats_timer = undefined},
    Limits = erlang:get(force_shutdown_policy),
    case emqx_misc:conn_proc_mng_policy(Limits) of
        continue ->
            {noreply, NewState};
        hibernate ->
            %% going to hibernate, reset gc stats
            GcState1 = emqx_gc:reset(GcState),
            {noreply, NewState#state{gc_state = GcState1}, hibernate};
        {shutdown, Reason} ->
            ?LOG(warning, "Shutdown exceptionally due to ~p", [Reason]),
            shutdown(Reason, NewState)
    end;

handle_info({timeout, Timer, expired}, State = #state{expiry_timer = Timer}) ->
    ?LOG(info, "Expired, shutdown now.", []),
    shutdown(expired, State);

handle_info({timeout, Timer, will_delay}, State = #state{will_msg = WillMsg, will_delay_timer = Timer}) ->
    send_willmsg(WillMsg),
    {noreply, State#state{will_msg = undefined}};

%% ConnPid is shutting down by the supervisor.
handle_info({'EXIT', ConnPid, Reason}, #state{conn_pid = ConnPid})
    when Reason =:= killed; Reason =:= shutdown ->
    exit(Reason);

handle_info({'EXIT', ConnPid, Reason}, State = #state{will_msg = WillMsg, expiry_interval = 0, conn_pid = ConnPid}) ->
    case Reason of
        normal ->
            ignore;
        _ ->
            send_willmsg(WillMsg)
    end,
    {stop, Reason, State#state{will_msg = undefined, conn_pid = undefined}};

handle_info({'EXIT', ConnPid, Reason}, State = #state{conn_pid = ConnPid}) ->
    State1 = case Reason of
                 normal ->
                     State#state{will_msg = undefined};
                 _ ->
                     ensure_will_delay_timer(State)
             end,
    {noreply, ensure_expire_timer(State1#state{conn_pid = undefined})};

handle_info({'EXIT', OldPid, _Reason}, State = #state{old_conn_pid = OldPid}) ->
    %% ignore
    {noreply, State#state{old_conn_pid = undefined}};

handle_info({'EXIT', Pid, Reason}, State = #state{conn_pid = ConnPid}) ->
    ?LOG(error, "Unexpected EXIT: conn_pid=~p, exit_pid=~p, reason=~p",
         [ConnPid, Pid, Reason]),
    {noreply, State};

handle_info(Info, State) ->
    ?LOG(error, "Unexpected info: ~p", [Info]),
    {noreply, State}.

terminate(Reason, #state{will_msg = WillMsg,
                         client_id = ClientId,
                         username = Username,
                         conn_pid = ConnPid,
                         old_conn_pid = OldConnPid}) ->
    send_willmsg(WillMsg),
    [maybe_shutdown(Pid, Reason) || Pid <- [ConnPid, OldConnPid]],
    ok = emqx_hooks:run('session.terminated', [#{client_id => ClientId, username => Username}, Reason]).
=======
    dequeue(retry_delivery(true, Session1)).
>>>>>>> 7774b85f

-spec(update_expiry_interval(timeout(), session()) -> session()).
update_expiry_interval(Interval, Session) ->
    Session#session{expiry_interval = Interval}.

-spec(close(session()) -> ok).
close(_Session) -> ok.

%%------------------------------------------------------------------------------
%% Internal functions
%%------------------------------------------------------------------------------


%%deliver_fun(ConnPid) when node(ConnPid) == node() ->
%%    fun(Packet) -> ConnPid ! {deliver, Packet}, ok end;
%%deliver_fun(ConnPid) ->
%%    Node = node(ConnPid),
%%    fun(Packet) ->
%%        true = emqx_rpc:cast(Node, erlang, send, [ConnPid, {deliver, Packet}]), ok
%%    end.

%%------------------------------------------------------------------------------
%% Replay or Retry Delivery

%% Redeliver at once if force is true
retry_delivery(Force, Session = #session{inflight = Inflight}) ->
    case emqx_inflight:is_empty(Inflight) of
        true  -> Session;
        false ->
            SortFun = fun({_, _, Ts1}, {_, _, Ts2}) -> Ts1 < Ts2 end,
            Msgs = lists:sort(SortFun, emqx_inflight:values(Inflight)),
            retry_delivery(Force, Msgs, os:timestamp(), Session)
    end.

retry_delivery(_Force, [], _Now, Session) ->
    %% Retry again...
    ensure_retry_timer(Session);

retry_delivery(Force, [{Type, Msg0, Ts} | Msgs], Now,
               Session = #session{inflight = Inflight,
                                  retry_interval = Interval}) ->
    %% Microseconds -> MilliSeconds
    Age = timer:now_diff(Now, Ts) div 1000,
    if
        Force orelse (Age >= Interval) ->
            Inflight1 = case {Type, Msg0} of
                            {publish, {PacketId, Msg}} ->
                                case emqx_message:is_expired(Msg) of
                                    true ->
                                        ok = emqx_metrics:inc('messages.expired'),
                                        emqx_inflight:delete(PacketId, Inflight);
                                    false ->
                                        redeliver({PacketId, Msg}, Session),
                                        emqx_inflight:update(PacketId, {publish, {PacketId, Msg}, Now}, Inflight)
                                end;
                            {pubrel, PacketId} ->
                                redeliver({pubrel, PacketId}, Session),
                                emqx_inflight:update(PacketId, {pubrel, PacketId, Now}, Inflight)
                        end,
            retry_delivery(Force, Msgs, Now, Session#session{inflight = Inflight1});
        true ->
            ensure_retry_timer(Interval - max(0, Age), Session)
    end.

%%------------------------------------------------------------------------------
%% Send Will Message
%%------------------------------------------------------------------------------

send_willmsg(undefined) ->
    ignore;
send_willmsg(WillMsg) ->
    emqx_broker:publish(WillMsg).

%%------------------------------------------------------------------------------
%% Expire Awaiting Rel
%%------------------------------------------------------------------------------

expire_awaiting_rel(Session = #session{awaiting_rel = AwaitingRel}) ->
    case maps:size(AwaitingRel) of
        0 -> Session;
        _ -> expire_awaiting_rel(lists:keysort(2, maps:to_list(AwaitingRel)), os:timestamp(), Session)
    end.

expire_awaiting_rel([], _Now, Session) ->
    Session#session{await_rel_timer = undefined};

expire_awaiting_rel([{PacketId, Ts} | More], Now,
                    Session = #session{awaiting_rel = AwaitingRel,
                                       await_rel_timeout = Timeout}) ->
    case (timer:now_diff(Now, Ts) div 1000) of
        Age when Age >= Timeout ->
            ok = emqx_metrics:inc('messages.qos2.expired'),
<<<<<<< HEAD
            ?LOG(warning, "Dropped qos2 packet ~s for await_rel_timeout", [PacketId]),
            expire_awaiting_rel(More, Now, State#state{awaiting_rel = maps:remove(PacketId, AwaitingRel)});
=======
            ?LOG(warning, "[Session] Dropped qos2 packet ~s for await_rel_timeout", [PacketId]),
            NSession = Session#session{awaiting_rel = maps:remove(PacketId, AwaitingRel)},
            expire_awaiting_rel(More, Now, NSession);
>>>>>>> 7774b85f
        Age ->
            ensure_await_rel_timer(Timeout - max(0, Age), Session)
    end.

%%------------------------------------------------------------------------------
%% Check awaiting rel
%%------------------------------------------------------------------------------

is_awaiting_full(_MaxAwaitingRel = 0, _AwaitingRel) ->
    false;
is_awaiting_full(MaxAwaitingRel, AwaitingRel) ->
    maps:size(AwaitingRel) >= MaxAwaitingRel.

%%------------------------------------------------------------------------------
%% Dispatch messages
%%------------------------------------------------------------------------------

handle(Msgs, Session = #session{inflight = Inflight,
                                         client_id = ClientId,
                                         username = Username,
                                         subscriptions = SubMap}) ->
    SessProps = #{client_id => ClientId, username => Username},
    %% Drain the mailbox and batch deliver
    Msgs1 = Msgs, %% drain_m(batch_n(Inflight), Msgs),
    %% Ack the messages for shared subscription
    Msgs2 = maybe_ack_shared(Msgs1, Session),
    %% Process suboptions
    Msgs3 = lists:foldr(
              fun({Topic, Msg}, Acc) ->
                      SubOpts = find_subopts(Topic, SubMap),
                      case process_subopts(SubOpts, Msg, Session) of
                          {ok, Msg1} -> [Msg1|Acc];
                          ignore ->
                              emqx_hooks:run('message.dropped', [SessProps, Msg]),
                              Acc
                      end
              end, [], Msgs2),
    batch_process(Msgs3, Session).

%% Ack or nack the messages of shared subscription?
maybe_ack_shared(Msgs, Session) when is_list(Msgs) ->
    lists:foldr(
      fun({Topic, Msg}, Acc) ->
            case maybe_ack_shared(Msg, Session) of
                ok -> Acc;
                Msg1 -> [{Topic, Msg1}|Acc]
            end
      end, [], Msgs);

maybe_ack_shared(Msg, Session) ->
    case emqx_shared_sub:is_ack_required(Msg) of
        true -> do_ack_shared(Msg, Session);
        false -> Msg
    end.

do_ack_shared(Msg, Session = #session{inflight = Inflight}) ->
    case {true, %% is_connection_alive(Session),
          emqx_inflight:is_full(Inflight)} of
        {false, _} ->
            %% Require ack, but we do not have connection
            %% negative ack the message so it can try the next subscriber in the group
            emqx_shared_sub:nack_no_connection(Msg);
        {_, true} ->
            emqx_shared_sub:maybe_nack_dropped(Msg);
         _ ->
            %% Ack QoS1/QoS2 messages when message is delivered to connection.
            %% NOTE: NOT to wait for PUBACK because:
            %% The sender is monitoring this session process,
            %% if the message is delivered to client but connection or session crashes,
            %% sender will try to dispatch the message to the next shared subscriber.
            %% This violates spec as QoS2 messages are not allowed to be sent to more
            %% than one member in the group.
            emqx_shared_sub:maybe_ack(Msg)
    end.

process_subopts([], Msg, _Session) ->
    {ok, Msg};
process_subopts([{nl, 1}|_Opts], #message{from = ClientId}, #session{client_id = ClientId}) ->
    ignore;
process_subopts([{nl, _}|Opts], Msg, Session) ->
    process_subopts(Opts, Msg, Session);
process_subopts([{qos, SubQoS}|Opts], Msg = #message{qos = PubQoS},
                Session = #session{upgrade_qos= true}) ->
    process_subopts(Opts, Msg#message{qos = max(SubQoS, PubQoS)}, Session);
process_subopts([{qos, SubQoS}|Opts], Msg = #message{qos = PubQoS},
                Session = #session{upgrade_qos= false}) ->
    process_subopts(Opts, Msg#message{qos = min(SubQoS, PubQoS)}, Session);
process_subopts([{rap, _Rap}|Opts], Msg = #message{flags = Flags, headers = #{retained := true}}, Session = #session{}) ->
    process_subopts(Opts, Msg#message{flags = maps:put(retain, true, Flags)}, Session);
process_subopts([{rap, 0}|Opts], Msg = #message{flags = Flags}, Session = #session{}) ->
    process_subopts(Opts, Msg#message{flags = maps:put(retain, false, Flags)}, Session);
process_subopts([{rap, _}|Opts], Msg, Session) ->
    process_subopts(Opts, Msg, Session);
process_subopts([{subid, SubId}|Opts], Msg, Session) ->
    process_subopts(Opts, emqx_message:set_header('Subscription-Identifier', SubId, Msg), Session).

find_subopts(Topic, SubMap) ->
    case maps:find(Topic, SubMap) of
        {ok, #{nl := Nl, qos := QoS, rap := Rap, subid := SubId}} ->
            [{nl, Nl}, {qos, QoS}, {rap, Rap}, {subid, SubId}];
        {ok, #{nl := Nl, qos := QoS, rap := Rap}} ->
            [{nl, Nl}, {qos, QoS}, {rap, Rap}];
        error -> []
    end.

batch_process(Msgs, Session) ->
    {ok, Publishes, NSession} = process_msgs(Msgs, [], Session),
    ok = batch_deliver(Publishes, NSession),
    NSession.

process_msgs([], Publishes, Session) ->
    {ok, lists:reverse(Publishes), Session};

process_msgs([Msg|Msgs], Publishes, Session) ->
    case process_msg(Msg, Session) of
        {ok, Publish, NSession} ->
            process_msgs(Msgs, [Publish|Publishes], NSession);
        {ignore, NSession} ->
            process_msgs(Msgs, Publishes, NSession)
    end.

%% Enqueue message if the client has been disconnected
%% process_msg(Msg, Session = #session{conn_pid = undefined}) ->
%%    {ignore, enqueue_msg(Msg, Session)};

%% Prepare the qos0 message delivery
process_msg(Msg = #message{qos = ?QOS_0}, Session) ->
    {ok, {publish, undefined, Msg}, Session};

process_msg(Msg = #message{qos = QoS},
            Session = #session{next_pkt_id = PacketId, inflight = Inflight})
    when QoS =:= ?QOS_1 orelse QoS =:= ?QOS_2 ->
    case emqx_inflight:is_full(Inflight) of
        true ->
            {ignore, enqueue_msg(Msg, Session)};
        false ->
            Publish = {publish, PacketId, Msg},
            NSession = await(PacketId, Msg, Session),
            {ok, Publish, next_pkt_id(NSession)}
    end.

enqueue_msg(Msg, Session = #session{mqueue = Q, client_id = ClientId, username = Username}) ->
    emqx_pd:update_counter(enqueue_stats, 1),
    {Dropped, NewQ} = emqx_mqueue:in(Msg, Q),
    if
        Dropped =/= undefined ->
            SessProps = #{client_id => ClientId, username => Username},
            ok = emqx_hooks:run('message.dropped', [SessProps, Dropped]);
        true -> ok
    end,
    Session#session{mqueue = NewQ}.

%%------------------------------------------------------------------------------
%% Deliver
%%------------------------------------------------------------------------------

redeliver({PacketId, Msg = #message{qos = QoS}}, Session) when QoS =/= ?QOS_0 ->
    Msg1 = emqx_message:set_flag(dup, Msg),
    do_deliver(PacketId, Msg1, Session);

redeliver({pubrel, PacketId}, #session{deliver_fun = DeliverFun}) ->
    DeliverFun({pubrel, PacketId}).

do_deliver(PacketId, Msg, #session{deliver_fun = DeliverFun}) ->
    emqx_pd:update_counter(deliver_stats, 1),
    DeliverFun({publish, PacketId, Msg}).

batch_deliver(Publishes, #session{deliver_fun = DeliverFun}) ->
    emqx_pd:update_counter(deliver_stats, length(Publishes)),
    DeliverFun(Publishes).

%%------------------------------------------------------------------------------
<<<<<<< HEAD
%% Awaiting ACK for QoS1/QoS2 Messages
%%------------------------------------------------------------------------------

await(PacketId, Msg, State = #state{inflight = Inflight}) ->
    Inflight1 = emqx_inflight:insert(
                  PacketId, {publish, {PacketId, Msg}, os:timestamp()}, Inflight),
    ensure_retry_timer(State#state{inflight = Inflight1}).

acked(puback, PacketId, State = #state{client_id = ClientId, username = Username, inflight  = Inflight}) ->
    case emqx_inflight:lookup(PacketId, Inflight) of
        {value, {publish, {_, Msg}, _Ts}} ->
            ok = emqx_hooks:run('message.acked', [#{client_id => ClientId, username => Username}, Msg]),
            State#state{inflight = emqx_inflight:delete(PacketId, Inflight)};
        none ->
            ?LOG(warning, "Duplicated PUBACK PacketId ~w", [PacketId]),
            State
    end;

acked(pubrec, PacketId, State = #state{client_id = ClientId, username = Username, inflight = Inflight}) ->
    case emqx_inflight:lookup(PacketId, Inflight) of
        {value, {publish, {_, Msg}, _Ts}} ->
            ok = emqx_hooks:run('message.acked', [#{client_id => ClientId, username => Username}, Msg]),
            State#state{inflight = emqx_inflight:update(PacketId, {pubrel, PacketId, os:timestamp()}, Inflight)};
        {value, {pubrel, PacketId, _Ts}} ->
            ?LOG(warning, "Duplicated PUBREC PacketId ~w", [PacketId]),
            State;
        none ->
            ?LOG(warning, "Unexpected PUBREC PacketId ~w", [PacketId]),
            State
    end;

acked(pubcomp, PacketId, State = #state{inflight = Inflight}) ->
    State#state{inflight = emqx_inflight:delete(PacketId, Inflight)}.

%%------------------------------------------------------------------------------
=======
>>>>>>> 7774b85f
%% Dequeue
%%------------------------------------------------------------------------------

dequeue(Session = #session{inflight = Inflight, mqueue = Q}) ->
    case emqx_mqueue:is_empty(Q)
         orelse emqx_inflight:is_full(Inflight) of
        true -> Session;
        false ->
            %% TODO:
            Msgs = [],
            Q1 = Q,
            %% {Msgs, Q1} = drain_q(batch_n(Inflight), [], Q),
            batch_process(lists:reverse(Msgs), Session#session{mqueue = Q1})
    end.

drain_q(Cnt, Msgs, Q) when Cnt =< 0 ->
    {Msgs, Q};

drain_q(Cnt, Msgs, Q) ->
    case emqx_mqueue:out(Q) of
        {empty, _Q} -> {Msgs, Q};
        {{value, Msg}, Q1} ->
            drain_q(Cnt-1, [Msg|Msgs], Q1)
    end.

%%------------------------------------------------------------------------------
%% Ensure timers

ensure_await_rel_timer(Session = #session{await_rel_timeout = Timeout,
                                          await_rel_timer = undefined}) ->
    ensure_await_rel_timer(Timeout, Session);
ensure_await_rel_timer(Session) ->
    Session.

ensure_await_rel_timer(Timeout, Session = #session{await_rel_timer = undefined}) ->
    Session#session{await_rel_timer = emqx_misc:start_timer(Timeout, check_awaiting_rel)};
ensure_await_rel_timer(_Timeout, Session) ->
    Session.

ensure_retry_timer(Session = #session{retry_interval = Interval, retry_timer = undefined}) ->
    ensure_retry_timer(Interval, Session);
ensure_retry_timer(Session) ->
    Session.

ensure_retry_timer(Interval, Session = #session{retry_timer = undefined}) ->
    Session#session{retry_timer = emqx_misc:start_timer(Interval, retry_delivery)};
ensure_retry_timer(_Timeout, Session) ->
    Session.

ensure_expire_timer(Session = #session{expiry_interval = Interval})
  when Interval > 0 andalso Interval =/= 16#ffffffff ->
    Session#session{expiry_timer = emqx_misc:start_timer(Interval * 1000, expired)};
ensure_expire_timer(Session) ->
    Session.

ensure_will_delay_timer(Session = #session{will_msg = #message{headers = #{'Will-Delay-Interval' := WillDelayInterval}}}) ->
    Session#session{will_delay_timer = emqx_misc:start_timer(WillDelayInterval * 1000, will_delay)};
ensure_will_delay_timer(Session = #session{will_msg = WillMsg}) ->
    send_willmsg(WillMsg),
    Session#session{will_msg = undefined}.

%%--------------------------------------------------------------------
%% Next Packet Id

next_pkt_id(Session = #session{next_pkt_id = 16#FFFF}) ->
    Session#session{next_pkt_id = 1};

next_pkt_id(Session = #session{next_pkt_id = Id}) ->
    Session#session{next_pkt_id = Id + 1}.
<|MERGE_RESOLUTION|>--- conflicted
+++ resolved
@@ -47,16 +47,12 @@
 -include("logger.hrl").
 -include("types.hrl").
 
-<<<<<<< HEAD
 -logger_header("[Session]").
 
--export([start_link/1]).
-=======
 -export([ new/1
         , handle/2
         , close/1
         ]).
->>>>>>> 7774b85f
 
 -export([ info/1
         , attrs/1
@@ -407,97 +403,10 @@
         true ->
             Session#session{inflight = emqx_inflight:delete(PacketId, Inflight)};
         false ->
-            ?LOG(warning, "[Session] PUBCOMP PacketId ~w is not found", [PacketId]),
+            ?LOG(warning, "PUBCOMP PacketId ~w is not found", [PacketId]),
             Session
     end.
 
-<<<<<<< HEAD
-handle_call(info, _From, State) ->
-    reply(info(State), State);
-
-handle_call(attrs, _From, State) ->
-    reply(attrs(State), State);
-
-handle_call(stats, _From, State) ->
-    reply(stats(State), State);
-
-handle_call({discard, ByPid}, _From, State = #state{conn_pid = undefined}) ->
-    ?LOG(warning, "Discarded by ~p", [ByPid]),
-    {stop, {shutdown, discarded}, ok, State};
-
-handle_call({discard, ByPid}, _From, State = #state{client_id = ClientId, conn_pid = ConnPid}) ->
-    ?LOG(warning, "Conn ~p is discarded by ~p", [ConnPid, ByPid]),
-    ConnPid ! {shutdown, discard, {ClientId, ByPid}},
-    {stop, {shutdown, discarded}, ok, State};
-
-%% PUBLISH: This is only to register packetId to session state.
-%% The actual message dispatching should be done by the caller (e.g. connection) process.
-handle_call({register_publish_packet_id, PacketId, Ts}, _From,
-            State = #state{zone = Zone, awaiting_rel = AwaitingRel}) ->
-    MaxAwaitingRel = get_env(Zone, max_awaiting_rel),
-    reply(
-      case is_awaiting_full(MaxAwaitingRel, AwaitingRel) of
-          false ->
-              case maps:is_key(PacketId, AwaitingRel) of
-                  true ->
-                      {{error, ?RC_PACKET_IDENTIFIER_IN_USE}, State};
-                  false ->
-                      State1 = State#state{awaiting_rel = maps:put(PacketId, Ts, AwaitingRel)},
-                      {ok, ensure_stats_timer(ensure_await_rel_timer(State1))}
-              end;
-          true ->
-              ?LOG(warning, "Dropped qos2 packet ~w for too many awaiting_rel", [PacketId]),
-              ok = emqx_metrics:inc('messages.qos2.dropped'),
-              {{error, ?RC_RECEIVE_MAXIMUM_EXCEEDED}, State}
-      end);
-
-%% PUBREC:
-handle_call({pubrec, PacketId, _ReasonCode}, _From, State = #state{inflight = Inflight}) ->
-    reply(
-      case emqx_inflight:contain(PacketId, Inflight) of
-          true ->
-              {ok, ensure_stats_timer(acked(pubrec, PacketId, State))};
-          false ->
-              ?LOG(warning, "The PUBREC PacketId ~w is not found.", [PacketId]),
-              ok = emqx_metrics:inc('packets.pubrec.missed'),
-              {{error, ?RC_PACKET_IDENTIFIER_NOT_FOUND}, State}
-      end);
-
-%% PUBREL:
-handle_call({pubrel, PacketId, _ReasonCode}, _From, State = #state{awaiting_rel = AwaitingRel}) ->
-    reply(
-      case maps:take(PacketId, AwaitingRel) of
-          {_Ts, AwaitingRel1} ->
-              {ok, ensure_stats_timer(State#state{awaiting_rel = AwaitingRel1})};
-          error ->
-              ?LOG(warning, "The PUBREL PacketId ~w is not found", [PacketId]),
-              ok = emqx_metrics:inc('packets.pubrel.missed'),
-              {{error, ?RC_PACKET_IDENTIFIER_NOT_FOUND}, State}
-      end);
-
-handle_call(close, _From, State) ->
-    {stop, normal, ok, State};
-
-handle_call(Req, _From, State) ->
-    ?LOG(error, "Unexpected call: ~p", [Req]),
-    {reply, ignored, State}.
-
-%% SUBSCRIBE:
-handle_cast({subscribe, FromPid, {PacketId, _Properties, TopicFilters}},
-            State = #state{client_id = ClientId, username = Username, subscriptions = Subscriptions}) ->
-    {ReasonCodes, Subscriptions1} =
-        lists:foldr(
-            fun ({Topic, SubOpts = #{qos := QoS, rc := RC}}, {RcAcc, SubMap}) when
-                      RC == ?QOS_0; RC == ?QOS_1; RC == ?QOS_2 ->
-                    {[QoS|RcAcc], do_subscribe(ClientId, Username, Topic, SubOpts, SubMap)};
-                ({_Topic, #{rc := RC}}, {RcAcc, SubMap}) ->
-                    {[RC|RcAcc], SubMap}
-            end, {[], Subscriptions}, TopicFilters),
-    suback(FromPid, PacketId, ReasonCodes),
-    noreply(ensure_stats_timer(State#state{subscriptions = Subscriptions1}));
-
-=======
->>>>>>> 7774b85f
 %% UNSUBSCRIBE:
 -spec(unsubscribe(emqx_mqtt_types:topic_filters(), session())
       -> {ok, list(emqx_mqtt_types:reason_code()), session()}).
@@ -523,46 +432,6 @@
                     end, {[], Subscriptions}, TopicFilters),
     {ok, ReasonCodes, Session#session{subscriptions = Subscriptions1}}.
 
-<<<<<<< HEAD
-%% PUBACK:
-handle_cast({puback, PacketId, _ReasonCode}, State = #state{inflight = Inflight}) ->
-    noreply(
-      case emqx_inflight:contain(PacketId, Inflight) of
-          true ->
-              ensure_stats_timer(dequeue(acked(puback, PacketId, State)));
-          false ->
-              ?LOG(warning, "The PUBACK PacketId ~w is not found", [PacketId]),
-              ok = emqx_metrics:inc('packets.puback.missed'),
-              State
-      end);
-
-%% PUBCOMP:
-handle_cast({pubcomp, PacketId, _ReasonCode}, State = #state{inflight = Inflight}) ->
-    noreply(
-      case emqx_inflight:contain(PacketId, Inflight) of
-          true ->
-              ensure_stats_timer(dequeue(acked(pubcomp, PacketId, State)));
-          false ->
-              ?LOG(warning, "The PUBCOMP PacketId ~w is not found", [PacketId]),
-              ok = emqx_metrics:inc('packets.pubcomp.missed'),
-              State
-      end);
-
-%% RESUME:
-handle_cast({resume, #{conn_pid        := ConnPid,
-                       will_msg        := WillMsg,
-                       expiry_interval := ExpiryInterval,
-                       max_inflight    := MaxInflight}},
-            State = #state{client_id        = ClientId,
-                           conn_pid         = OldConnPid,
-                           clean_start      = CleanStart,
-                           retry_timer      = RetryTimer,
-                           await_rel_timer  = AwaitTimer,
-                           expiry_timer     = ExpireTimer,
-                           will_delay_timer = WillDelayTimer}) ->
-
-    ?LOG(info, "Resumed by connection ~p ", [ConnPid]),
-=======
 -spec(resume(map(), session()) -> session()).
 resume(#{will_msg        := WillMsg,
          expiry_interval := ExpiryInterval,
@@ -575,25 +444,17 @@
                           will_delay_timer = WillDelayTimer}) ->
 
     %% ?LOG(info, "[Session] Resumed by ~p ", [self()]),
->>>>>>> 7774b85f
 
     %% Cancel Timers
     lists:foreach(fun emqx_misc:cancel_timer/1,
                   [RetryTimer, AwaitTimer, ExpireTimer, WillDelayTimer]),
 
-<<<<<<< HEAD
-    case kick(ClientId, OldConnPid, ConnPid) of
-        ok -> ?LOG(warning, "Connection ~p kickout ~p", [ConnPid, OldConnPid]);
-        ignore -> ok
-    end,
-=======
     %% case kick(ClientId, OldConnPid, ConnPid) of
     %%    ok -> ?LOG(warning, "[Session] Connection ~p kickout ~p", [ConnPid, OldConnPid]);
     %%    ignore -> ok
     %% end,
 
     Inflight = emqx_inflight:update_size(MaxInflight, Session#session.inflight),
->>>>>>> 7774b85f
 
     Session1 = Session#session{clean_start      = false,
                                retry_timer      = undefined,
@@ -612,107 +473,7 @@
     %%ok = emqx_hooks:run('session.resumed', [#{client_id => ClientId}, attrs(Session1)]),
 
     %% Replay delivery and Dequeue pending messages
-<<<<<<< HEAD
-    noreply(ensure_stats_timer(dequeue(retry_delivery(true, State1))));
-
-handle_cast({update_expiry_interval, Interval}, State) ->
-    {noreply, State#state{expiry_interval = Interval}};
-
-handle_cast(Msg, State) ->
-    ?LOG(error, "Unexpected cast: ~p", [Msg]),
-    {noreply, State}.
-
-handle_info({dispatch, Topic, Msg}, State) when is_record(Msg, message) ->
-    handle_dispatch([{Topic, Msg}], State);
-
-handle_info({dispatch, Topic, Msgs}, State) when is_list(Msgs) ->
-    handle_dispatch([{Topic, Msg} || Msg <- Msgs], State);
-
-%% Do nothing if the client has been disconnected.
-handle_info({timeout, Timer, retry_delivery}, State = #state{conn_pid = undefined, retry_timer = Timer}) ->
-    noreply(State#state{retry_timer = undefined});
-
-handle_info({timeout, Timer, retry_delivery}, State = #state{retry_timer = Timer}) ->
-    noreply(retry_delivery(false, State#state{retry_timer = undefined}));
-
-handle_info({timeout, Timer, check_awaiting_rel}, State = #state{await_rel_timer = Timer}) ->
-    State1 = State#state{await_rel_timer = undefined},
-    noreply(ensure_stats_timer(expire_awaiting_rel(State1)));
-
-handle_info({timeout, Timer, emit_stats},
-            State = #state{client_id = ClientId,
-                           stats_timer = Timer,
-                           gc_state = GcState}) ->
-    _ = emqx_sm:set_session_stats(ClientId, stats(State)),
-    NewState = State#state{stats_timer = undefined},
-    Limits = erlang:get(force_shutdown_policy),
-    case emqx_misc:conn_proc_mng_policy(Limits) of
-        continue ->
-            {noreply, NewState};
-        hibernate ->
-            %% going to hibernate, reset gc stats
-            GcState1 = emqx_gc:reset(GcState),
-            {noreply, NewState#state{gc_state = GcState1}, hibernate};
-        {shutdown, Reason} ->
-            ?LOG(warning, "Shutdown exceptionally due to ~p", [Reason]),
-            shutdown(Reason, NewState)
-    end;
-
-handle_info({timeout, Timer, expired}, State = #state{expiry_timer = Timer}) ->
-    ?LOG(info, "Expired, shutdown now.", []),
-    shutdown(expired, State);
-
-handle_info({timeout, Timer, will_delay}, State = #state{will_msg = WillMsg, will_delay_timer = Timer}) ->
-    send_willmsg(WillMsg),
-    {noreply, State#state{will_msg = undefined}};
-
-%% ConnPid is shutting down by the supervisor.
-handle_info({'EXIT', ConnPid, Reason}, #state{conn_pid = ConnPid})
-    when Reason =:= killed; Reason =:= shutdown ->
-    exit(Reason);
-
-handle_info({'EXIT', ConnPid, Reason}, State = #state{will_msg = WillMsg, expiry_interval = 0, conn_pid = ConnPid}) ->
-    case Reason of
-        normal ->
-            ignore;
-        _ ->
-            send_willmsg(WillMsg)
-    end,
-    {stop, Reason, State#state{will_msg = undefined, conn_pid = undefined}};
-
-handle_info({'EXIT', ConnPid, Reason}, State = #state{conn_pid = ConnPid}) ->
-    State1 = case Reason of
-                 normal ->
-                     State#state{will_msg = undefined};
-                 _ ->
-                     ensure_will_delay_timer(State)
-             end,
-    {noreply, ensure_expire_timer(State1#state{conn_pid = undefined})};
-
-handle_info({'EXIT', OldPid, _Reason}, State = #state{old_conn_pid = OldPid}) ->
-    %% ignore
-    {noreply, State#state{old_conn_pid = undefined}};
-
-handle_info({'EXIT', Pid, Reason}, State = #state{conn_pid = ConnPid}) ->
-    ?LOG(error, "Unexpected EXIT: conn_pid=~p, exit_pid=~p, reason=~p",
-         [ConnPid, Pid, Reason]),
-    {noreply, State};
-
-handle_info(Info, State) ->
-    ?LOG(error, "Unexpected info: ~p", [Info]),
-    {noreply, State}.
-
-terminate(Reason, #state{will_msg = WillMsg,
-                         client_id = ClientId,
-                         username = Username,
-                         conn_pid = ConnPid,
-                         old_conn_pid = OldConnPid}) ->
-    send_willmsg(WillMsg),
-    [maybe_shutdown(Pid, Reason) || Pid <- [ConnPid, OldConnPid]],
-    ok = emqx_hooks:run('session.terminated', [#{client_id => ClientId, username => Username}, Reason]).
-=======
     dequeue(retry_delivery(true, Session1)).
->>>>>>> 7774b85f
 
 -spec(update_expiry_interval(timeout(), session()) -> session()).
 update_expiry_interval(Interval, Session) ->
@@ -805,14 +566,9 @@
     case (timer:now_diff(Now, Ts) div 1000) of
         Age when Age >= Timeout ->
             ok = emqx_metrics:inc('messages.qos2.expired'),
-<<<<<<< HEAD
             ?LOG(warning, "Dropped qos2 packet ~s for await_rel_timeout", [PacketId]),
-            expire_awaiting_rel(More, Now, State#state{awaiting_rel = maps:remove(PacketId, AwaitingRel)});
-=======
-            ?LOG(warning, "[Session] Dropped qos2 packet ~s for await_rel_timeout", [PacketId]),
             NSession = Session#session{awaiting_rel = maps:remove(PacketId, AwaitingRel)},
             expire_awaiting_rel(More, Now, NSession);
->>>>>>> 7774b85f
         Age ->
             ensure_await_rel_timer(Timeout - max(0, Age), Session)
     end.
@@ -985,44 +741,6 @@
     DeliverFun(Publishes).
 
 %%------------------------------------------------------------------------------
-<<<<<<< HEAD
-%% Awaiting ACK for QoS1/QoS2 Messages
-%%------------------------------------------------------------------------------
-
-await(PacketId, Msg, State = #state{inflight = Inflight}) ->
-    Inflight1 = emqx_inflight:insert(
-                  PacketId, {publish, {PacketId, Msg}, os:timestamp()}, Inflight),
-    ensure_retry_timer(State#state{inflight = Inflight1}).
-
-acked(puback, PacketId, State = #state{client_id = ClientId, username = Username, inflight  = Inflight}) ->
-    case emqx_inflight:lookup(PacketId, Inflight) of
-        {value, {publish, {_, Msg}, _Ts}} ->
-            ok = emqx_hooks:run('message.acked', [#{client_id => ClientId, username => Username}, Msg]),
-            State#state{inflight = emqx_inflight:delete(PacketId, Inflight)};
-        none ->
-            ?LOG(warning, "Duplicated PUBACK PacketId ~w", [PacketId]),
-            State
-    end;
-
-acked(pubrec, PacketId, State = #state{client_id = ClientId, username = Username, inflight = Inflight}) ->
-    case emqx_inflight:lookup(PacketId, Inflight) of
-        {value, {publish, {_, Msg}, _Ts}} ->
-            ok = emqx_hooks:run('message.acked', [#{client_id => ClientId, username => Username}, Msg]),
-            State#state{inflight = emqx_inflight:update(PacketId, {pubrel, PacketId, os:timestamp()}, Inflight)};
-        {value, {pubrel, PacketId, _Ts}} ->
-            ?LOG(warning, "Duplicated PUBREC PacketId ~w", [PacketId]),
-            State;
-        none ->
-            ?LOG(warning, "Unexpected PUBREC PacketId ~w", [PacketId]),
-            State
-    end;
-
-acked(pubcomp, PacketId, State = #state{inflight = Inflight}) ->
-    State#state{inflight = emqx_inflight:delete(PacketId, Inflight)}.
-
-%%------------------------------------------------------------------------------
-=======
->>>>>>> 7774b85f
 %% Dequeue
 %%------------------------------------------------------------------------------
 
