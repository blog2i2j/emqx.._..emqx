--- conflicted
+++ resolved
@@ -648,13 +648,6 @@
 terminate(Reason, #state{will_msg = WillMsg, conn_pid = ConnPid}) ->
     %% Should not run hooks here.
     %% emqx_hooks:run('session.terminated', [#{client_id => ClientId}, Reason]),
-<<<<<<< HEAD
-    send_willmsg(WillMsg),
-    %% Ensure to shutdown the connection
-    (ConnPid =:= undefined) orelse ConnPid ! {shutdown, Reason}.
-    %% Let it crash.
-    %% emqx_sm:unregister_session(ClientId).
-=======
     %% Let it crash.
     %% emqx_sm:unregister_session(ClientId),
     send_willmsg(WillMsg),
@@ -663,7 +656,6 @@
         ConnPid == undefined -> ok;
         true -> ConnPid ! {shutdown, Reason}
     end.
->>>>>>> d8cbf72d
 
 code_change(_OldVsn, State, _Extra) ->
     {ok, State}.
