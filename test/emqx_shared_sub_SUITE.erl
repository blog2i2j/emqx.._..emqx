--- conflicted
+++ resolved
@@ -421,19 +421,14 @@
 
 %% This one tests that broker tries to select another shared subscriber
 %% If the first one doesn't return an ACK
-<<<<<<< HEAD
-t_redispatch_with_ack(Config) ->
+t_redispatch_with_ack(Config) when is_list(Config) ->
     test_redispatch(Config, true).
 
-t_redispatch_no_ack(Config) ->
+t_redispatch_no_ack(Config) when is_list(Config) ->
     test_redispatch(Config, false).
 
 test_redispatch(_Config, AckEnabled) ->
     ok = ensure_config(sticky, AckEnabled),
-=======
-t_redispatch(Config) when is_list(Config) ->
-    ok = ensure_config(sticky, true),
->>>>>>> 231a553f
     application:set_env(emqx, shared_dispatch_ack_enabled, true),
 
     Group = <<"group1">>,
@@ -463,11 +458,10 @@
     emqtt:stop(UsedSubPid2),
     ok.
 
-<<<<<<< HEAD
-t_redispatch_wildcard_with_ack(Config) ->
+t_redispatch_wildcard_with_ack(Config) when is_list(Config)->
     redispatch_wildcard(Config, true).
 
-t_redispatch_wildcard_no_ack(Config) ->
+t_redispatch_wildcard_no_ack(Config) when is_list(Config) ->
     redispatch_wildcard(Config, false).
 
 %% This one tests that broker tries to redispatch to another member in the group
@@ -502,19 +496,19 @@
     emqtt:stop(UsedSubPid2),
     ok.
 
-t_dispatch_when_inflights_are_full_with_ack(Config) when is_list(Config) ->
-    ok = ensure_config(round_robin, _AckEnabled = true),
-=======
-t_dispatch_when_inflights_are_full(Config) when is_list(Config) ->
-    ok = ensure_config(round_robin, true),
->>>>>>> 231a553f
-    Topic = <<"foo/bar">>,
-    ClientId1 = <<"ClientId1">>,
-    ClientId2 = <<"ClientId2">>,
-
+t_dispatch_when_inflights_are_full({init, Config}) ->
     %% make sure broker does not push more than one inflight
     meck:new(emqx_zone, [passthrough, no_history]),
     meck:expect(emqx_zone, max_inflight, fun(_Zone) -> 1 end),
+    Config;
+t_dispatch_when_inflights_are_full({'end', _Config}) ->
+    meck:unload(emqx_zone);
+t_dispatch_when_inflights_are_full(Config) when is_list(Config) ->
+    ok = ensure_config(round_robin, _AckEnabled = true),
+    Topic = <<"foo/bar">>,
+    ClientId1 = <<"ClientId1">>,
+    ClientId2 = <<"ClientId2">>,
+
     {ok, ConnPid1} = emqtt:start_link([{clientid, ClientId1}]),
     {ok, ConnPid2} = emqtt:start_link([{clientid, ClientId2}]),
     {ok, _} = emqtt:connect(ConnPid1),
@@ -551,7 +545,6 @@
     ?assertMatch({true, ConnPid2}, last_message(<<"hello3">>, [ConnPid1, ConnPid2])),
     ?assertMatch({true, ConnPid2}, last_message(<<"hello4">>, [ConnPid1, ConnPid2])),
 
-    meck:unload(emqx_zone),
     emqtt:stop(ConnPid2),
     ok.
 
@@ -560,13 +553,17 @@
 %% client2 acts normal (aot_ack=true)
 %% Expected behaviour:
 %% the messages sent to client1's inflight and mq are re-dispatched after client1 is down
+t_dispatch_qos2({init, Config}) when is_list(Config) ->
+    meck:new(emqx_zone, [passthrough, no_history]),
+    meck:expect(emqx_zone, max_inflight, fun(_Zone) -> 1 end),
+    Config;
+t_dispatch_qos2({'end', Config}) when is_list(Config) ->
+    meck:unload(emqx_zone);
 t_dispatch_qos2(Config) when is_list(Config) ->
     ok = ensure_config(round_robin, _AckEnabled = false),
     Topic = <<"foo/bar/1">>,
     ClientId1 = <<"ClientId1">>,
     ClientId2 = <<"ClientId2">>,
-    meck:new(emqx_zone, [passthrough, no_history]),
-    meck:expect(emqx_zone, max_inflight, fun(_Zone) -> 1 end),
 
     {ok, ConnPid1} = emqtt:start_link([{clientid, ClientId1}, {auto_ack, false}]),
     {ok, ConnPid2} = emqtt:start_link([{clientid, ClientId2}, {auto_ack, true}]),
@@ -610,7 +607,6 @@
     %% assert hello2 > hello1 or hello4 > hello3
     ?assert(MsgRec4 > MsgRec3),
     emqtt:stop(ConnPid2),
-    meck:unload(emqx_zone),
     ok.
 
 %%--------------------------------------------------------------------
