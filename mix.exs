--- conflicted
+++ resolved
@@ -64,11 +64,7 @@
       {:pbkdf2, github: "emqx/erlang-pbkdf2", tag: "2.0.4", override: true},
       # maybe forbid to fetch quicer
       {:emqtt,
-<<<<<<< HEAD
-       github: "emqx/emqtt", tag: "1.9.6", override: true, system_env: maybe_no_quic_env()},
-=======
        github: "emqx/emqtt", tag: "1.9.7", override: true, system_env: maybe_no_quic_env()},
->>>>>>> 2bdbbc20
       {:rulesql, github: "emqx/rulesql", tag: "0.1.7"},
       {:observer_cli, "1.7.1"},
       {:system_monitor, github: "ieQu1/system_monitor", tag: "3.0.3"},
