--- conflicted
+++ resolved
@@ -51,70 +51,6 @@
   defp deps(profile_info, version) do
     # we need several overrides here because dependencies specify
     # other exact versions, and not ranges.
-<<<<<<< HEAD
-    [
-      {:lc, github: "emqx/lc", tag: "0.3.2", override: true},
-      {:redbug, github: "emqx/redbug", tag: "2.0.10"},
-      {:covertool, github: "zmstone/covertool", tag: "2.0.4.1", override: true},
-      {:typerefl, github: "ieQu1/typerefl", tag: "0.9.1", override: true},
-      {:ehttpc, github: "emqx/ehttpc", tag: "0.4.13", override: true},
-      {:gproc, github: "emqx/gproc", tag: "0.9.0.1", override: true},
-      {:jiffy, github: "emqx/jiffy", tag: "1.0.6", override: true},
-      {:cowboy, github: "emqx/cowboy", tag: "2.9.2", override: true},
-      {:esockd, github: "emqx/esockd", tag: "5.11.2", override: true},
-      {:rocksdb, github: "emqx/erlang-rocksdb", tag: "1.8.0-emqx-6", override: true},
-      {:ekka, github: "emqx/ekka", tag: "0.19.5", override: true},
-      {:gen_rpc, github: "emqx/gen_rpc", tag: "3.3.1", override: true},
-      {:grpc, github: "emqx/grpc-erl", tag: "0.6.12", override: true},
-      {:minirest, github: "emqx/minirest", tag: "1.4.3", override: true},
-      {:ecpool, github: "emqx/ecpool", tag: "0.5.7", override: true},
-      {:replayq, github: "emqx/replayq", tag: "0.3.8", override: true},
-      {:pbkdf2, github: "emqx/erlang-pbkdf2", tag: "2.0.4", override: true},
-      # maybe forbid to fetch quicer
-      {:emqtt,
-       github: "emqx/emqtt", tag: "1.10.1", override: true, system_env: maybe_no_quic_env()},
-      {:rulesql, github: "emqx/rulesql", tag: "0.2.1"},
-      {:observer_cli, "1.7.1"},
-      {:system_monitor, github: "ieQu1/system_monitor", tag: "3.0.5"},
-      {:telemetry, "1.1.0", override: true},
-      # in conflict by emqtt and hocon
-      {:getopt, "1.0.2", override: true},
-      {:snabbkaffe, github: "kafka4beam/snabbkaffe", tag: "1.0.10", override: true},
-      {:hocon, github: "emqx/hocon", tag: "0.42.2", override: true},
-      {:emqx_http_lib, github: "emqx/emqx_http_lib", tag: "0.5.3", override: true},
-      {:esasl, github: "emqx/esasl", tag: "0.2.1"},
-      {:jose, github: "potatosalad/erlang-jose", tag: "1.11.2", override: true},
-      # in conflict by ehttpc and emqtt
-      {:gun, github: "emqx/gun", tag: "1.3.11", override: true},
-      # in conflict by emqx_connector and system_monitor
-      {:epgsql, github: "emqx/epgsql", tag: "4.7.1.2", override: true},
-      # in conflict by emqx and observer_cli
-      {:recon, github: "ferd/recon", tag: "2.5.1", override: true},
-      {:jsx, github: "talentdeficit/jsx", tag: "v3.1.0", override: true},
-      # in conflict by erlavro and rocketmq
-      {:jsone, github: "emqx/jsone", tag: "1.7.1", override: true},
-      # dependencies of dependencies; we choose specific refs to match
-      # what rebar3 chooses.
-      # in conflict by gun and emqtt
-      {:cowlib,
-       github: "ninenines/cowlib", ref: "c6553f8308a2ca5dcd69d845f0a7d098c40c3363", override: true},
-      # in conflict by cowboy_swagger and cowboy
-      {:ranch, github: "emqx/ranch", tag: "1.8.1-emqx", override: true},
-      # in conflict by grpc and eetcd
-      {:gpb, "4.19.9", override: true, runtime: false},
-      {:hackney, github: "emqx/hackney", tag: "1.18.1-1", override: true},
-      # set by hackney (dependency)
-      {:ssl_verify_fun, "1.1.7", override: true},
-      {:rfc3339, github: "emqx/rfc3339", tag: "0.2.3", override: true},
-      {:bcrypt, github: "emqx/erlang-bcrypt", tag: "0.6.2", override: true},
-      {:uuid, github: "okeuday/uuid", tag: "v2.0.6", override: true},
-      {:quickrand, github: "okeuday/quickrand", tag: "v2.0.6", override: true},
-      {:mimerl, "1.2.0", override: true},
-      {:ra, "2.7.3", override: true}
-    ] ++
-      emqx_apps(profile_info, version) ++
-      enterprise_deps(profile_info) ++ jq_dep() ++ quicer_dep()
-=======
 
     ## TODO: this should be removed once we migrate the release build to mix
     rebar3_umbrella_apps = emqx_apps(profile_info, version) ++ enterprise_deps(profile_info)
@@ -130,7 +66,7 @@
         {:jiffy, github: "emqx/jiffy", tag: "1.0.6", override: true},
         {:cowboy, github: "emqx/cowboy", tag: "2.9.2", override: true},
         {:esockd, github: "emqx/esockd", tag: "5.11.2", override: true},
-        {:rocksdb, github: "emqx/erlang-rocksdb", tag: "1.8.0-emqx-5", override: true},
+        {:rocksdb, github: "emqx/erlang-rocksdb", tag: "1.8.0-emqx-6", override: true},
         {:ekka, github: "emqx/ekka", tag: "0.19.5", override: true},
         {:gen_rpc, github: "emqx/gen_rpc", tag: "3.3.1", override: true},
         {:grpc, github: "emqx/grpc-erl", tag: "0.6.12", override: true},
@@ -192,7 +128,6 @@
       ] ++
       jq_dep() ++
       quicer_dep() ++ rebar3_umbrella_apps
->>>>>>> f64bd313
   end
 
   ###############################################################################################
