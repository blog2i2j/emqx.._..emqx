%% This config file is the very basic config to compile emqx
%% This allows emqx to be used as a dependency for other applications
%% such as emqx module/plugin develpments and tests.

%% With the help of EMQ's rebar3 fork, the config is extended
%% with rebar.config.erl module. Final result is written to
%% rebar.config.rendered if environment DEBUG is set.

{edoc_opts, [{preprocess,true}]}.
{erl_opts, [warn_unused_vars,warn_shadow_vars,warn_unused_import,
            warn_obsolete_guard,compressed,
            {d, snk_kind, msg}]}.

{extra_src_dirs, [{"etc", [{recursive,true}]}]}.

{xref_checks,[undefined_function_calls,undefined_functions,locals_not_used,
              deprecated_function_calls,warnings_as_errors,deprecated_functions]}.

{dialyzer, [
    {warnings, [unmatched_returns, error_handling, race_conditions]},
    {plt_location, "."},
    {plt_prefix, "emqx_dialyzer"},
    {plt_apps, all_apps},
    {statistics, true}
   ]
}.

{cover_opts, [verbose]}.
{cover_export_enabled, true}.
{cover_excl_mods, [emqx_exproto_pb, emqx_exhook_pb]}.

{provider_hooks, [{pre, [{release, {relup_helper, gen_appups}}]}]}.

{post_hooks,[]}.

{erl_first_files, ["src/emqx_logger.erl", "src/emqx_rule_actions_trans.erl"]}.

{deps,
    [ {gpb, "4.11.2"} %% gpb only used to build, but not for release, pin it here to avoid fetching a wrong version due to rebar plugins scattered in all the deps
    , {ehttpc, {git, "https://github.com/emqx/ehttpc", {tag, "0.1.14"}}}
    , {eredis_cluster, {git, "https://github.com/emqx/eredis_cluster", {tag, "0.6.5"}}}
    , {gproc, {git, "https://github.com/uwiger/gproc", {tag, "0.8.0"}}}
    , {jiffy, {git, "https://github.com/emqx/jiffy", {tag, "1.0.5"}}}
    , {cowboy, {git, "https://github.com/emqx/cowboy", {tag, "2.9.0"}}}
    , {esockd, {git, "https://github.com/emqx/esockd", {tag, "5.8.0"}}}
    , {ekka, {git, "https://github.com/emqx/ekka", {tag, "0.8.1.7"}}}
<<<<<<< HEAD
    , {gen_rpc, {git, "https://github.com/emqx/gen_rpc", {tag, "2.7.0"}}}
=======
    , {gen_rpc, {git, "https://github.com/emqx/gen_rpc", {tag, "2.5.1"}}}
>>>>>>> 43442577
    , {cuttlefish, {git, "https://github.com/emqx/cuttlefish", {tag, "v3.3.6"}}}
    , {minirest, {git, "https://github.com/emqx/minirest", {tag, "0.3.7"}}}
    , {ecpool, {git, "https://github.com/emqx/ecpool", {tag, "0.5.2"}}}
    , {replayq, {git, "https://github.com/emqx/replayq", {tag, "0.3.2"}}}
    , {pbkdf2, {git, "https://github.com/emqx/erlang-pbkdf2.git", {branch, "2.0.4"}}}
    , {emqtt, {git, "https://github.com/emqx/emqtt", {tag, "1.2.3.1"}}}
    , {rulesql, {git, "https://github.com/emqx/rulesql", {tag, "0.1.5"}}}
    , {recon, {git, "https://github.com/ferd/recon", {tag, "2.5.1"}}}
    , {observer_cli, "1.6.1"} % NOTE: depends on recon 2.5.1
    , {getopt, "1.0.1"}
    , {snabbkaffe, {git, "https://github.com/kafka4beam/snabbkaffe.git", {tag, "0.15.0"}}}
    ]}.

{xref_ignores,
 [ %% schema registry is for enterprise
  {emqx_schema_registry,get_all_schemas,0},
  {emqx_schema_api,format_schema,1},
  {emqx_schema_api,make_schema_params,1},
  {emqx_schema_parser,decode,3},
  {emqx_schema_parser,encode,3},
  {emqx_schema_registry,add_schema,1},
  emqx_exhook_pb, % generated code for protobuf
  emqx_exproto_pb % generated code for protobuf
]}.<|MERGE_RESOLUTION|>--- conflicted
+++ resolved
@@ -44,11 +44,7 @@
     , {cowboy, {git, "https://github.com/emqx/cowboy", {tag, "2.9.0"}}}
     , {esockd, {git, "https://github.com/emqx/esockd", {tag, "5.8.0"}}}
     , {ekka, {git, "https://github.com/emqx/ekka", {tag, "0.8.1.7"}}}
-<<<<<<< HEAD
     , {gen_rpc, {git, "https://github.com/emqx/gen_rpc", {tag, "2.7.0"}}}
-=======
-    , {gen_rpc, {git, "https://github.com/emqx/gen_rpc", {tag, "2.5.1"}}}
->>>>>>> 43442577
     , {cuttlefish, {git, "https://github.com/emqx/cuttlefish", {tag, "v3.3.6"}}}
     , {minirest, {git, "https://github.com/emqx/minirest", {tag, "0.3.7"}}}
     , {ecpool, {git, "https://github.com/emqx/ecpool", {tag, "0.5.2"}}}
