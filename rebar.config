--- conflicted
+++ resolved
@@ -133,12 +133,6 @@
 {eunit_opts, [verbose, {print_depth, 100}]}.
 
 {project_plugins, [
-<<<<<<< HEAD
     {erlfmt, "1.5.0"},
-    {rebar3_hex, "7.0.2"},
-    {rebar3_sbom, {git, "https://github.com/emqx/rebar3_sbom.git", {tag, "v0.6.1-1"}}}
-=======
-    {erlfmt, "1.3.0"},
     {rebar3_hex, "7.0.2"}
->>>>>>> 6ed8efe8
 ]}.