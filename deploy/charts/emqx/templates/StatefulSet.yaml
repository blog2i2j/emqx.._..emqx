apiVersion: apps/v1
kind: StatefulSet
metadata:
  name: {{ include "emqx.fullname" . }}
  namespace: {{ .Release.Namespace }}
  labels:
    app.kubernetes.io/name: {{ include "emqx.name" . }}
    helm.sh/chart: {{ include "emqx.chart" . }}
    app.kubernetes.io/instance: {{ .Release.Name }}
    app.kubernetes.io/managed-by: {{ .Release.Service }}
spec:
  serviceName: {{ include "emqx.fullname" . }}-headless
  podManagementPolicy: {{ .Values.podManagementPolicy }}
  {{- if and .Values.persistence.enabled (not .Values.persistence.existingClaim) }}
  volumeClaimTemplates:
    - metadata:
        name: emqx-data
        namespace: {{ .Release.Namespace }}
        labels:
          app.kubernetes.io/name: {{ include "emqx.name" . }}
          app.kubernetes.io/instance: {{ .Release.Name }}
          app.kubernetes.io/managed-by: {{ .Release.Service }}
      spec:
        {{- if .Values.persistence.storageClassName }}
        storageClassName: {{ .Values.persistence.storageClassName | quote }}
        {{- end }}
        accessModes:
          - {{ .Values.persistence.accessMode | quote }}
        resources:
         requests:
           storage: {{ .Values.persistence.size | quote }}
  {{- end }}
  updateStrategy:
    type: RollingUpdate
  {{- if .Values.minReadySeconds }}
  minReadySeconds: {{ .Values.minReadySeconds }}
  {{- end }}
  replicas: {{ .Values.replicaCount }}
  selector:
    matchLabels:
      app.kubernetes.io/name: {{ include "emqx.name" . }}
      app.kubernetes.io/instance: {{ .Release.Name }}
  template:
    metadata:
      labels:
        app: {{ include "emqx.name" . }}
        version: {{ .Chart.AppVersion }}
        app.kubernetes.io/name: {{ include "emqx.name" . }}
        app.kubernetes.io/instance: {{ .Release.Name }}
      annotations:
      {{- with .Values.podAnnotations }}
          {{- toYaml . | nindent 8 }}
      {{- end }}
      {{- if .Values.recreatePods }}
        checksum/config: {{ include (print $.Template.BasePath "/configmap.yaml") . | sha256sum | quote }}
      {{- end }}
    spec:
      serviceAccountName: {{ include "emqx.serviceAccountName" . }}
      volumes:
      {{- if .Values.ssl.enabled }}
      - name: ssl-cert
        secret:
          secretName: {{ include "emqx.ssl.secretName" . }}
      {{- end }}
      {{- if not .Values.persistence.enabled }}
      - name: emqx-data
        emptyDir: {}
      {{- else if .Values.persistence.existingClaim }}
      - name: emqx-data
        persistentVolumeClaim:
        {{- with .Values.persistence.existingClaim }}
          claimName: {{ tpl . $ }}
        {{- end }}
      {{- end }}
      {{- if .Values.emqxLicenseSecretName  }}
      - name: emqx-license
        secret:
          secretName: {{ .Values.emqxLicenseSecretName }}
      {{- end }}
    {{- if .Values.extraVolumes }}
      {{- toYaml .Values.extraVolumes | nindent 6 }}
    {{- end }}
      {{- if .Values.podSecurityContext.enabled }}
      securityContext: {{- omit .Values.podSecurityContext "enabled" | toYaml | nindent 8 }}
      {{- end }}
      {{- if .Values.initContainers }}
      initContainers:
        {{- toYaml .Values.initContainers | nindent 8 }}
      {{- end }}
      {{- if .Values.image.pullSecrets }}
      imagePullSecrets:
        {{- range .Values.image.pullSecrets }}
        - name: {{ . }}
      {{- end }}
      {{- end }}
      containers:
        - name: emqx
          image: "{{ .Values.image.repository }}:{{ .Values.image.tag | default .Chart.AppVersion }}"
          imagePullPolicy: {{ .Values.image.pullPolicy }}
          {{- if .Values.containerSecurityContext.enabled }}
          securityContext: {{- omit .Values.containerSecurityContext "enabled" | toYaml | nindent 12 }}
          {{- end }}
          ports:
          - name: mqtt
            containerPort: {{ splitList ":" ( .Values.emqxConfig.EMQX_LISTENERS__TCP__DEFAULT__BIND | default "1883" ) | last }}
          - name: mqttssl
            containerPort: {{ splitList ":" ( .Values.emqxConfig.EMQX_LISTENERS__SSL__DEFAULT__BIND | default "8883" ) | last }}
          - name: ws
            containerPort: {{ splitList ":" ( .Values.emqxConfig.EMQX_LISTENERS__WS__DEFAULT__BIND | default "8083" ) | last }}
          - name: wss
            containerPort: {{ splitList ":" ( .Values.emqxConfig.EMQX_LISTENERS__WSS__DEFAULT__BIND | default "8084" ) | last }}
          - name: dashboard
<<<<<<< HEAD
            containerPort: {{ splitList ":" ( .Values.emqxConfig.EMQX_DASHBOARD__LISTENERS__HTTP__BIND | default "18083" ) | last }}
          {{- if not (empty .Values.emqxConfig.EMQX_LISTENERS__TCP__INTERNAL__BIND) }}
          - name: internalmqtt
            containerPort: {{ splitList ":" .Values.emqxConfig.EMQX_LISTENERS__TCP__INTERNAL__BIND | last }}
          {{- end }}
=======
            containerPort: {{ .Values.emqxConfig.EMQX_DASHBOARD__LISTENERS__HTTP__BIND | default 18083 }}
>>>>>>> 66c8faa8
          {{- if not (empty .Values.emqxConfig.EMQX_DASHBOARD__LISTENERS__HTTPS__BIND) }}
          - name: dashboardtls
            containerPort: {{ splitList ":" .Values.emqxConfig.EMQX_DASHBOARD__LISTENERS__HTTPS__BIND | last }}
          {{- end }}
          - name: ekka
            containerPort: 4370
          - name: genrpc-manual
            containerPort: 5369
          envFrom:
            - configMapRef:
                name: {{ include "emqx.fullname" . }}-env
         {{- if .Values.envFromSecret }}
            - secretRef:
                name: {{ .Values.envFromSecret }}
         {{- end }}
          resources:
{{ toYaml .Values.resources | indent 12 }}
          volumeMounts:
          - name: emqx-data
            mountPath: "/opt/emqx/data"
          {{- if .Values.ssl.enabled }}
          - name: ssl-cert
            mountPath: /tmp/ssl
            readOnly: true
          {{- end}}
          {{ if .Values.emqxLicenseSecretName }}
          - name: emqx-license
            mountPath: "/opt/emqx/etc/emqx.lic"
            subPath: "emqx.lic"
            readOnly: true
          {{- end }}
        {{- if .Values.extraVolumeMounts }}
          {{- toYaml .Values.extraVolumeMounts | nindent 10 }}
        {{- end }}
          readinessProbe:
            httpGet:
              path: /status
              port: {{ splitList ":" ( .Values.emqxConfig.EMQX_DASHBOARD__LISTENERS__HTTP__BIND | default "18083" ) | last }}
            initialDelaySeconds: 10
            periodSeconds: 5
            failureThreshold: 30
          livenessProbe:
            httpGet:
              path: /status
              port: {{ splitList ":" ( .Values.emqxConfig.EMQX_DASHBOARD__LISTENERS__HTTP__BIND | default "18083" ) | last }}
            initialDelaySeconds: 60
            periodSeconds: 30
            failureThreshold: 10
    {{- with .Values.nodeSelector }}
      nodeSelector:
        {{- toYaml . | nindent 8 }}
      {{- end }}
    {{- with .Values.affinity }}
      affinity:
        {{- toYaml . | nindent 8 }}
    {{- end }}
    {{- with .Values.tolerations }}
      tolerations:
        {{- toYaml . | nindent 8 }}
    {{- end }}
    {{- with .Values.topologySpreadConstraints }}
      topologySpreadConstraints:
        {{- range . }}
        - maxSkew: {{ .maxSkew }}
          topologyKey: {{ .topologyKey }}
          whenUnsatisfiable: {{ .whenUnsatisfiable }}
          labelSelector:
            matchLabels:
              app.kubernetes.io/name: {{ include "emqx.name" $ }}
              app.kubernetes.io/instance: {{ $.Release.Name }}
        {{- end }}
    {{- end }}<|MERGE_RESOLUTION|>--- conflicted
+++ resolved
@@ -110,15 +110,7 @@
           - name: wss
             containerPort: {{ splitList ":" ( .Values.emqxConfig.EMQX_LISTENERS__WSS__DEFAULT__BIND | default "8084" ) | last }}
           - name: dashboard
-<<<<<<< HEAD
             containerPort: {{ splitList ":" ( .Values.emqxConfig.EMQX_DASHBOARD__LISTENERS__HTTP__BIND | default "18083" ) | last }}
-          {{- if not (empty .Values.emqxConfig.EMQX_LISTENERS__TCP__INTERNAL__BIND) }}
-          - name: internalmqtt
-            containerPort: {{ splitList ":" .Values.emqxConfig.EMQX_LISTENERS__TCP__INTERNAL__BIND | last }}
-          {{- end }}
-=======
-            containerPort: {{ .Values.emqxConfig.EMQX_DASHBOARD__LISTENERS__HTTP__BIND | default 18083 }}
->>>>>>> 66c8faa8
           {{- if not (empty .Values.emqxConfig.EMQX_DASHBOARD__LISTENERS__HTTPS__BIND) }}
           - name: dashboardtls
             containerPort: {{ splitList ":" .Values.emqxConfig.EMQX_DASHBOARD__LISTENERS__HTTPS__BIND | last }}
