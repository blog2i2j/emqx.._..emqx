--- conflicted
+++ resolved
@@ -83,11 +83,7 @@
         condition: service_started
     networks:
       emqx_bridge:
-<<<<<<< HEAD
-    restart: no
-=======
     restart: on-failure:3
->>>>>>> 16ae72fa
     command:
       - bash
       - "-c"
@@ -101,14 +97,11 @@
 
         bin/kafka-acls.sh --bootstrap-server kafka-1.emqx.net:9092 \
             --add \
-<<<<<<< HEAD
-=======
             --deny-principal User:limiteduser \
             --topic limited-topic
 
         bin/kafka-acls.sh --bootstrap-server kafka-1.emqx.net:9092 \
             --add \
->>>>>>> 16ae72fa
             --allow-principal "User:*" \
             --group "*"
 
