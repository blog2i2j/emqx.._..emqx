name: Cross build packages

concurrency:
  group: build-${{ github.event_name }}-${{ github.ref }}
  cancel-in-progress: true

on:
  push:
    branches:
      - 'main-v4.**'
    tags:
      - v*
      - e*
  schedule:
    - cron:  '0 */6 * * *'
  workflow_dispatch:

jobs:
  prepare:
    # avoid building when syncing to ee repo
    if: endsWith(github.repository, 'emqx')
    runs-on: ubuntu-20.04
    # prepare source with any OTP version, no need for a matrix
    container: ghcr.io/emqx/emqx-builder/4.4-19:24.1.5-3-ubuntu20.04
    outputs:
      profiles: ${{ steps.detect-profiles.outputs.profiles}}

    steps:
      - uses: actions/checkout@v2
        with:
          path: source
          fetch-depth: 0
<<<<<<< HEAD
      - name: set profile
        id: set_profile
        shell: bash
        working-directory: source
        run: |
          git config --global --add safe.directory "$GITHUB_WORKSPACE"
          if make emqx-ee --dry-run > /dev/null 2>&1; then
            echo "::set-output name=profiles::[\"emqx-ee\"]"
          else
            echo "::set-output name=profiles::[\"emqx\", \"emqx-edge\"]"
          fi
=======
      - id: detect-profiles
        working-directory: source
        uses: ./.github/actions/detect-profiles
        with:
          ci_git_token: ${{ secrets.CI_GIT_TOKEN }}
>>>>>>> 63817418
      - name: get_all_deps
        if: endsWith(github.repository, 'emqx')
        run: |
          make -C source deps-all
          zip -ryq source.zip source/* source/.[^.]*
      - name: get_all_deps_ee
        if: endsWith(github.repository, 'enterprise')
        run: |
          echo "https://ci%40emqx.io:${{ secrets.CI_GIT_TOKEN }}@github.com" > $HOME/.git-credentials
          git config --global credential.helper store
          make -C source deps-all
          zip -ryq source.zip source/* source/.[^.]*
      - uses: actions/upload-artifact@v2
        with:
          name: source
          path: source.zip

  windows:
    runs-on: windows-2019
    needs: prepare
    if: endsWith(github.repository, 'emqx')
    strategy:
      fail-fast: false
      matrix:
        profile: ${{fromJSON(needs.prepare.outputs.profiles)}}
        otp:
          - 24.2.1
        exclude:
          - profile: emqx-edge
    steps:
    - uses: actions/download-artifact@v2
      with:
        name: source
        path: .
    - name: unzip source code
      run: Expand-Archive -Path source.zip -DestinationPath ./
    - uses: ilammy/msvc-dev-cmd@v1
    - uses: erlef/setup-beam@v1
      with:
        otp-version: ${{ matrix.otp }}
    - name: build
      env:
        PYTHON: python
        DIAGNOSTIC: 1
        PROFILE: emqx
        SYSTEM: windows
      working-directory: source
      run: |
        erl -eval "erlang:display(crypto:info_lib())" -s init stop
        make ${{ matrix.profile }}-zip
    - name: run emqx
      timeout-minutes: 1
      working-directory: source
      run: |
        ./_build/${{ matrix.profile }}/rel/emqx/bin/emqx start
        Start-Sleep -s 5
        echo "EMQX started"
        ./_build/${{ matrix.profile }}/rel/emqx/bin/emqx stop
        echo "EMQX stopped"
        ./_build/${{ matrix.profile }}/rel/emqx/bin/emqx install
        echo "EQMX installed"
        ./_build/${{ matrix.profile }}/rel/emqx/bin/emqx uninstall
        echo "EQMX uninstaled"
    - uses: actions/upload-artifact@v1
      with:
        name: ${{ matrix.profile }}-windows
        path: source/_packages/${{ matrix.profile }}/.

  mac:
    needs: prepare
    strategy:
      fail-fast: false
      matrix:
        profile: ${{fromJSON(needs.prepare.outputs.profiles)}}
        otp:
<<<<<<< HEAD
          - 24.1.5-3
        macos:
          - macos-11
        exclude:
          - profile: emqx-edge
    runs-on: ${{ matrix.macos }}
=======
          - 23.3.4.9-3
        exclude:
          - profile: emqx-edge
        os:
          - macos-11
    runs-on: ${{ matrix.os }}

>>>>>>> 63817418
    steps:
    - uses: actions/download-artifact@v2
      with:
        name: source
        path: .
    - name: unzip source code
      run: |
        ln -s . source
        unzip -q source.zip
        rm source source.zip
    - uses: ./.github/actions/package-macos
      with:
<<<<<<< HEAD
        path: ~/.kerl/${{ matrix.otp }}
        key: otp-install-${{ matrix.otp }}-${{ matrix.macos }}-static-ssl-disable-hipe-disable-jit
    - name: build erlang
      if: steps.cache.outputs.cache-hit != 'true'
      timeout-minutes: 60
      env:
        KERL_BUILD_BACKEND: git
        OTP_GITHUB_URL: https://github.com/emqx/otp
        KERL_CONFIGURE_OPTIONS: --disable-dynamic-ssl-lib --with-ssl=/usr/local/opt/openssl@1.1 --disable-hipe --disable-jit
      run: |
        kerl update releases
        kerl build ${{ matrix.otp }}
        kerl install ${{ matrix.otp }} $HOME/.kerl/${{ matrix.otp }}
    - name: build
      env:
        APPLE_SIGN_BINARIES: 1
        APPLE_ID: developers@emqx.io
        APPLE_TEAM_ID: 26N6HYJLZA
        APPLE_ID_PASSWORD: ${{ secrets.APPLE_ID_PASSWORD }}
        APPLE_DEVELOPER_IDENTITY: ${{ secrets.APPLE_DEVELOPER_IDENTITY }}
        APPLE_DEVELOPER_ID_BUNDLE: ${{ secrets.APPLE_DEVELOPER_ID_BUNDLE }}
        APPLE_DEVELOPER_ID_BUNDLE_PASSWORD: ${{ secrets.APPLE_DEVELOPER_ID_BUNDLE_PASSWORD }}
      working-directory: source
      run: |
        . $HOME/.kerl/${{ matrix.otp }}/activate
        make ensure-rebar3
        sudo cp rebar3 /usr/local/bin/rebar3
        rm -rf _build/${{ matrix.profile }}/lib
        make ${{ matrix.profile }}-zip
    - name: test
      working-directory: source
      run: |
        set -x
        pkg_name=$(find _packages/${{ matrix.profile }} -mindepth 1 -maxdepth 1 -iname \*.zip)
        unzip -q $pkg_name
        gsed -i '/emqx_telemetry/d' ./emqx/data/loaded_plugins
        ./emqx/bin/emqx start || cat emqx/log/erlang.log.1
        ready='no'
        for i in {1..10}; do
          if curl -fs 127.0.0.1:18083 > /dev/null; then
            ready='yes'
            break
          fi
          sleep 1
        done
        if [ "$ready" != "yes" ]; then
          echo "Timed out waiting for emqx to be ready"
          cat emqx/log/erlang.log.1
          exit 1
        fi
        ./emqx/bin/emqx_ctl status
        if ! ./emqx/bin/emqx stop; then
          cat emqx/log/erlang.log.1 || true
          cat emqx/log/emqx.log.1 || true
          echo "failed to stop emqx"
          exit 1
        fi
        rm -rf emqx
    - uses: actions/upload-artifact@v1
      with:
        name: ${{ matrix.profile }}-${{ matrix.otp }}
        path: source/_packages/${{ matrix.profile }}/.
=======
        profile: ${{ matrix.profile }}
        otp: ${{ matrix.otp }}
        os: ${{ matrix.os }}
        apple_id_password: ${{ secrets.APPLE_ID_PASSWORD }}
        apple_developer_identity: ${{ secrets.APPLE_DEVELOPER_IDENTITY }}
        apple_developer_id_bundle: ${{ secrets.APPLE_DEVELOPER_ID_BUNDLE }}
        apple_developer_id_bundle_password: ${{ secrets.APPLE_DEVELOPER_ID_BUNDLE_PASSWORD }}
    - uses: actions/upload-artifact@v1
      with:
        name: ${{ matrix.profile }}-${{ matrix.otp }}
        path: _packages/${{ matrix.profile }}/.
>>>>>>> 63817418

  linux:
    runs-on: ubuntu-20.04

    needs: prepare

    strategy:
      fail-fast: false
      matrix:
        profile: ${{fromJSON(needs.prepare.outputs.profiles)}}
        package:
          - zip
          - pkg
        otp:
          - 24.1.5-3
        arch:
          - amd64
          - arm64
        os:
          - ubuntu20.04
          - ubuntu18.04
          - ubuntu16.04
          - debian11
          - debian10
          - debian9
          - el8
          - el7
          # - raspbian10 #armv6l is too slow to emulate
        exclude:
        - os: raspbian9
          arch: amd64
        - os: raspbian10
          arch: amd64
        - os: raspbian9
          profile: emqx
        - os: raspbian10
          profile: emqx
        - os: raspbian9
          profile: emqx-ee
        - os: raspbian10
          profile: emqx-ee

    defaults:
      run:
        shell: bash

    steps:
    - uses: docker/setup-buildx-action@v1
    - uses: docker/setup-qemu-action@v1
      with:
        image: tonistiigi/binfmt:latest
        platforms: all
    - uses: actions/download-artifact@v2
      with:
        name: source
        path: .
    - name: unzip source code
      run: unzip -q source.zip
    - name: build emqx packages
      env:
        OTP: ${{ matrix.otp }}
        PROFILE: ${{ matrix.profile }}
        PACKAGE: ${{ matrix.package}}
        ARCH: ${{ matrix.arch }}
        SYSTEM: ${{ matrix.os }}
      working-directory: source
      run: |
        ./scripts/buildx.sh \
          --profile "${PROFILE}" \
          --pkgtype "${PACKAGE}" \
          --arch "${ARCH}" \
          --builder "ghcr.io/emqx/emqx-builder/4.4-19:${OTP}-${SYSTEM}"
    - uses: actions/upload-artifact@v1
      with:
        name: ${{ matrix.profile }}-${{ matrix.otp }}
        path: source/_packages/${{ matrix.profile }}/.

  docker:
    runs-on: ubuntu-20.04
    needs: prepare

    strategy:
      fail-fast: false
      matrix:
        profile: ${{fromJSON(needs.prepare.outputs.profiles)}}
        otp:
          - 24.1.5-3
        registry:
          - 'docker.io'
          - 'public.ecr.aws'
        exclude:
          # we don't have an aws ecr repo for enterprise and edge yet
          - profile: emqx-edge
            registry: 'public.ecr.aws'
          - profile: emqx-ee
            registry: 'public.ecr.aws'

    steps:
    - uses: actions/download-artifact@v2
      with:
        name: source
        path: .
    - name: unzip source code
      run: unzip -q source.zip
    - uses: docker/setup-buildx-action@v1
    - uses: docker/setup-qemu-action@v1
      with:
        image: tonistiigi/binfmt:latest
        platforms: all
    - uses: aws-actions/configure-aws-credentials@v1
      if: matrix.registry == 'public.ecr.aws'
      with:
        aws-access-key-id: ${{ secrets.AWS_ACCESS_KEY_ID }}
        aws-secret-access-key: ${{ secrets.AWS_SECRET_ACCESS_KEY }}
        aws-region: ${{ secrets.AWS_DEFAULT_REGION }}
    - name: Docker login to aws ecr
      if: matrix.registry == 'public.ecr.aws'
      run: aws ecr-public get-login-password --region us-east-1 | docker login --username AWS --password-stdin public.ecr.aws
    - uses: docker/login-action@v1
      if: matrix.registry == 'docker.io'
      with:
        username: ${{ secrets.DOCKER_HUB_USER }}
        password: ${{ secrets.DOCKER_HUB_TOKEN }}
    - uses: docker/metadata-action@v3
      id: meta
      with:
        images: ${{ matrix.registry }}/${{ github.repository_owner }}/${{ matrix.profile }}
        ## only 5.0 is latest
        flavor: |
          latest=false # latest is now 5.0
        tags: |
          type=ref,event=branch
          type=ref,event=pr
          type=match,pattern=[v|e](.*),group=1
        labels:
          org.opencontainers.image.otp.version=${{ matrix.otp }}
    - uses: docker/build-push-action@v2
      if: matrix.profile != 'emqx-ee'
      with:
        ## only push when stable tag and rc tag
        push: ${{ contains(github.ref, 'tags') && !contains(github.ref_name, 'beta') && !contains(github.ref_name, 'alpha') }}
        pull: true
        no-cache: true
        platforms: linux/amd64,linux/arm64
        tags: ${{ steps.meta.outputs.tags }}
        labels: ${{ steps.meta.outputs.labels }}
        build-args: |
          BUILD_FROM=ghcr.io/emqx/emqx-builder/4.4-19:${{ matrix.otp }}-alpine3.15.1
          RUN_FROM=alpine:3.15.1
          EMQX_NAME=${{ matrix.profile }}
        file: source/deploy/docker/Dockerfile
        context: source
    - uses: docker/build-push-action@v2
      if: matrix.profile == 'emqx-ee'
      with:
        ## only push when stable tag and rc tag
        push: ${{ contains(github.ref, 'tags') && !contains(github.ref_name, 'beta') && !contains(github.ref_name, 'alpha') }}
        pull: true
        no-cache: true
        platforms: linux/amd64,linux/arm64
        tags: ${{ steps.meta.outputs.tags }}
        labels: ${{ steps.meta.outputs.labels }}
        build-args: |
          BUILD_FROM=ghcr.io/emqx/emqx-builder/4.4-19:${{ matrix.otp }}-alpine3.15.1
          RUN_FROM=alpine:3.15.1
          EMQX_NAME=${{ matrix.profile }}
        file: source/deploy/docker/Dockerfile.enterprise
        context: source

  publish_artifacts:
    runs-on: ubuntu-20.04

    if: startsWith(github.ref, 'refs/tags/')

    needs: [prepare, mac, linux, docker]

    strategy:
      fail-fast: false
      matrix:
        profile: ${{fromJSON(needs.prepare.outputs.profiles)}}
        otp:
          - 24.1.5-3
        include:
          - profile: emqx
            otp: windows # otp version on windows is rather fixed

    steps:
    - uses: actions/download-artifact@v2
      with:
        name: ${{ matrix.profile }}-${{ matrix.otp }}
        path: packages/${{ matrix.profile }}
    - name: install dos2unix
      run: sudo apt-get update && sudo apt install -y dos2unix
    - name: get packages
      run: |
        set -e -u
        cd packages/${{ matrix.profile }}
        for var in $( ls |grep emqx |grep -v sha256); do
          dos2unix $var.sha256
          echo "$(cat $var.sha256) $var" | sha256sum -c || exit 1
        done
        cd -
    - uses: aws-actions/configure-aws-credentials@v1
      with:
        aws-access-key-id: ${{ secrets.AWS_ACCESS_KEY_ID }}
        aws-secret-access-key: ${{ secrets.AWS_SECRET_ACCESS_KEY }}
        aws-region: ${{ secrets.AWS_DEFAULT_REGION }}
    - name: upload to aws s3
      run: |
        set -e -u
        if [ "${{ matrix.profile }}"  == "emqx" ];then
            s3dir="emqx-ce"
        else
            s3dir=${{ matrix.profile }}
        fi
        aws s3 cp --recursive packages/${{ matrix.profile }} s3://${{ secrets.AWS_S3_BUCKET }}/${s3dir}/${{ github.ref_name }}
        aws cloudfront create-invalidation --distribution-id ${{ secrets.AWS_CLOUDFRONT_ID }} --paths "/${s3dir}/${{ github.ref_name }}/*"<|MERGE_RESOLUTION|>--- conflicted
+++ resolved
@@ -30,25 +30,11 @@
         with:
           path: source
           fetch-depth: 0
-<<<<<<< HEAD
-      - name: set profile
-        id: set_profile
-        shell: bash
-        working-directory: source
-        run: |
-          git config --global --add safe.directory "$GITHUB_WORKSPACE"
-          if make emqx-ee --dry-run > /dev/null 2>&1; then
-            echo "::set-output name=profiles::[\"emqx-ee\"]"
-          else
-            echo "::set-output name=profiles::[\"emqx\", \"emqx-edge\"]"
-          fi
-=======
       - id: detect-profiles
         working-directory: source
         uses: ./.github/actions/detect-profiles
         with:
           ci_git_token: ${{ secrets.CI_GIT_TOKEN }}
->>>>>>> 63817418
       - name: get_all_deps
         if: endsWith(github.repository, 'emqx')
         run: |
@@ -124,22 +110,13 @@
       matrix:
         profile: ${{fromJSON(needs.prepare.outputs.profiles)}}
         otp:
-<<<<<<< HEAD
           - 24.1.5-3
-        macos:
-          - macos-11
-        exclude:
-          - profile: emqx-edge
-    runs-on: ${{ matrix.macos }}
-=======
-          - 23.3.4.9-3
         exclude:
           - profile: emqx-edge
         os:
           - macos-11
     runs-on: ${{ matrix.os }}
 
->>>>>>> 63817418
     steps:
     - uses: actions/download-artifact@v2
       with:
@@ -152,70 +129,6 @@
         rm source source.zip
     - uses: ./.github/actions/package-macos
       with:
-<<<<<<< HEAD
-        path: ~/.kerl/${{ matrix.otp }}
-        key: otp-install-${{ matrix.otp }}-${{ matrix.macos }}-static-ssl-disable-hipe-disable-jit
-    - name: build erlang
-      if: steps.cache.outputs.cache-hit != 'true'
-      timeout-minutes: 60
-      env:
-        KERL_BUILD_BACKEND: git
-        OTP_GITHUB_URL: https://github.com/emqx/otp
-        KERL_CONFIGURE_OPTIONS: --disable-dynamic-ssl-lib --with-ssl=/usr/local/opt/openssl@1.1 --disable-hipe --disable-jit
-      run: |
-        kerl update releases
-        kerl build ${{ matrix.otp }}
-        kerl install ${{ matrix.otp }} $HOME/.kerl/${{ matrix.otp }}
-    - name: build
-      env:
-        APPLE_SIGN_BINARIES: 1
-        APPLE_ID: developers@emqx.io
-        APPLE_TEAM_ID: 26N6HYJLZA
-        APPLE_ID_PASSWORD: ${{ secrets.APPLE_ID_PASSWORD }}
-        APPLE_DEVELOPER_IDENTITY: ${{ secrets.APPLE_DEVELOPER_IDENTITY }}
-        APPLE_DEVELOPER_ID_BUNDLE: ${{ secrets.APPLE_DEVELOPER_ID_BUNDLE }}
-        APPLE_DEVELOPER_ID_BUNDLE_PASSWORD: ${{ secrets.APPLE_DEVELOPER_ID_BUNDLE_PASSWORD }}
-      working-directory: source
-      run: |
-        . $HOME/.kerl/${{ matrix.otp }}/activate
-        make ensure-rebar3
-        sudo cp rebar3 /usr/local/bin/rebar3
-        rm -rf _build/${{ matrix.profile }}/lib
-        make ${{ matrix.profile }}-zip
-    - name: test
-      working-directory: source
-      run: |
-        set -x
-        pkg_name=$(find _packages/${{ matrix.profile }} -mindepth 1 -maxdepth 1 -iname \*.zip)
-        unzip -q $pkg_name
-        gsed -i '/emqx_telemetry/d' ./emqx/data/loaded_plugins
-        ./emqx/bin/emqx start || cat emqx/log/erlang.log.1
-        ready='no'
-        for i in {1..10}; do
-          if curl -fs 127.0.0.1:18083 > /dev/null; then
-            ready='yes'
-            break
-          fi
-          sleep 1
-        done
-        if [ "$ready" != "yes" ]; then
-          echo "Timed out waiting for emqx to be ready"
-          cat emqx/log/erlang.log.1
-          exit 1
-        fi
-        ./emqx/bin/emqx_ctl status
-        if ! ./emqx/bin/emqx stop; then
-          cat emqx/log/erlang.log.1 || true
-          cat emqx/log/emqx.log.1 || true
-          echo "failed to stop emqx"
-          exit 1
-        fi
-        rm -rf emqx
-    - uses: actions/upload-artifact@v1
-      with:
-        name: ${{ matrix.profile }}-${{ matrix.otp }}
-        path: source/_packages/${{ matrix.profile }}/.
-=======
         profile: ${{ matrix.profile }}
         otp: ${{ matrix.otp }}
         os: ${{ matrix.os }}
@@ -227,7 +140,6 @@
       with:
         name: ${{ matrix.profile }}-${{ matrix.otp }}
         path: _packages/${{ matrix.profile }}/.
->>>>>>> 63817418
 
   linux:
     runs-on: ubuntu-20.04
