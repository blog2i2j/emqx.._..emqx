name: Scheduled build packages

concurrency:
  group: build-${{ github.event_name }}-${{ github.ref }}
  cancel-in-progress: true

on:
  schedule:
    - cron:  '0 */6 * * *'
  workflow_dispatch:

permissions:
  contents: read

jobs:
  linux:
    if: github.repository_owner == 'emqx'
<<<<<<< HEAD
    runs-on: ubuntu-22.04
=======
    runs-on: ${{ endsWith(github.repository, '/emqx') && 'ubuntu-22.04' || 'aws-ubuntu22.04-amd64' }}
>>>>>>> 8dd3741c

    strategy:
      fail-fast: false
      matrix:
        profile:
          - ['emqx-enterprise', 'master']
          - ['emqx-enterprise', 'release-59']
        os:
          - ubuntu22.04
          - amzn2023

    env:
      PROFILE: ${{ matrix.profile[0] }}
      OS: ${{ matrix.os }}
      BUILDER_SYSTEM: force_docker

    defaults:
      run:
        shell: bash

    steps:
      - uses: actions/checkout@11bd71901bbe5b1630ceea73d27597364c9af683 # v4.2.2
        with:
          ref: ${{ matrix.profile[1] }}
          fetch-depth: 0
      - name: Set up environment
        id: env
        run: |
          source env.sh
          BUILDER="ghcr.io/emqx/emqx-builder/${EMQX_BUILDER_VSN}:${ELIXIR_VSN}-${OTP_VSN}-${OS}"
          echo "BUILDER=$BUILDER" >> "$GITHUB_ENV"
      - name: build tgz
        run: |
          ./scripts/buildx.sh --profile "$PROFILE" --pkgtype tgz --builder "$BUILDER"
      - name: build pkg
        run: |
          ./scripts/buildx.sh --profile "$PROFILE" --pkgtype pkg --builder "$BUILDER"
      - uses: actions/upload-artifact@ea165f8d65b6e75b540449e92b4886f43607fa02 # v4.6.2
        if: success()
        with:
          name: ${{ matrix.profile[0] }}-${{ matrix.profile[1] }}-${{ matrix.os }}
          path: _packages/${{ matrix.profile[0] }}/
          retention-days: 7
      - name: Send notification to Slack
        uses: slackapi/slack-github-action@b0fa283ad8fea605de13dc3f449259339835fc52 # v2.1.0
        if: failure()
        env:
          SLACK_WEBHOOK_URL: ${{ secrets.SLACK_WEBHOOK_URL }}
        with:
          payload: |
            {"text": "Scheduled build of ${{ matrix.profile[0] }} package for ${{ matrix.os }} failed: https://github.com/${{ github.repository }}/actions/runs/${{ github.run_id }}"}

  mac:
    runs-on: ${{ matrix.os }}
    if: github.repository_owner == 'emqx'

    strategy:
      fail-fast: false
      matrix:
        profile:
          - emqx-enterprise
        branch:
          - master
<<<<<<< HEAD
          - release-59
=======
          - release-58
>>>>>>> 8dd3741c
        os:
          - macos-15

    steps:
      - uses: actions/checkout@11bd71901bbe5b1630ceea73d27597364c9af683 # v4.2.2
        with:
          ref: ${{ matrix.branch }}
          fetch-depth: 0
      - name: Set up environment
        id: env
        run: |
          source env.sh
          echo "OTP_VSN=$OTP_VSN" >> "$GITHUB_OUTPUT"
      - uses: ./.github/actions/package-macos
        with:
          profile: ${{ matrix.profile }}
          otp: ${{ steps.env.outputs.OTP_VSN }}
          os: ${{ matrix.os }}
          apple_id_password: ${{ secrets.APPLE_ID_PASSWORD }}
          apple_developer_identity: ${{ secrets.APPLE_DEVELOPER_IDENTITY }}
<<<<<<< HEAD
          apple_developer_id_bundle: ${{ secrets.APPLE_DEVELOPER_ID_BUNDLE_NEW }}
          apple_developer_id_bundle_password: ${{ secrets.APPLE_DEVELOPER_ID_BUNDLE_PASSWORD_NEW }}
=======
          apple_developer_id_bundle: ${{ secrets.APPLE_DEVELOPER_ID_BUNDLE }}
          apple_developer_id_bundle_password: ${{ secrets.APPLE_DEVELOPER_ID_BUNDLE_PASSWORD }}
>>>>>>> 8dd3741c
      - uses: actions/upload-artifact@ea165f8d65b6e75b540449e92b4886f43607fa02 # v4.6.2
        if: success()
        with:
          name: ${{ matrix.profile }}-${{ matrix.os }}
          path: _packages/${{ matrix.profile }}/
          retention-days: 7
      - name: Send notification to Slack
        uses: slackapi/slack-github-action@b0fa283ad8fea605de13dc3f449259339835fc52 # v2.1.0
        if: failure()
        env:
          SLACK_WEBHOOK_URL: ${{ secrets.SLACK_WEBHOOK_URL }}
        with:
          payload: |
            {"text": "Scheduled build of ${{ matrix.profile }} package for ${{ matrix.os }} failed: https://github.com/${{ github.repository }}/actions/runs/${{ github.run_id }}"}<|MERGE_RESOLUTION|>--- conflicted
+++ resolved
@@ -15,11 +15,7 @@
 jobs:
   linux:
     if: github.repository_owner == 'emqx'
-<<<<<<< HEAD
     runs-on: ubuntu-22.04
-=======
-    runs-on: ${{ endsWith(github.repository, '/emqx') && 'ubuntu-22.04' || 'aws-ubuntu22.04-amd64' }}
->>>>>>> 8dd3741c
 
     strategy:
       fail-fast: false
@@ -83,11 +79,7 @@
           - emqx-enterprise
         branch:
           - master
-<<<<<<< HEAD
           - release-59
-=======
-          - release-58
->>>>>>> 8dd3741c
         os:
           - macos-15
 
@@ -108,13 +100,8 @@
           os: ${{ matrix.os }}
           apple_id_password: ${{ secrets.APPLE_ID_PASSWORD }}
           apple_developer_identity: ${{ secrets.APPLE_DEVELOPER_IDENTITY }}
-<<<<<<< HEAD
           apple_developer_id_bundle: ${{ secrets.APPLE_DEVELOPER_ID_BUNDLE_NEW }}
           apple_developer_id_bundle_password: ${{ secrets.APPLE_DEVELOPER_ID_BUNDLE_PASSWORD_NEW }}
-=======
-          apple_developer_id_bundle: ${{ secrets.APPLE_DEVELOPER_ID_BUNDLE }}
-          apple_developer_id_bundle_password: ${{ secrets.APPLE_DEVELOPER_ID_BUNDLE_PASSWORD }}
->>>>>>> 8dd3741c
       - uses: actions/upload-artifact@ea165f8d65b6e75b540449e92b4886f43607fa02 # v4.6.2
         if: success()
         with:
