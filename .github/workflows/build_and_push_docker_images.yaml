--- conflicted
+++ resolved
@@ -293,12 +293,8 @@
       - uses: docker/setup-buildx-action@e468171a9de216ec08956ac3ada2f0791b6bd435 # v3.11.1
 
       - name: Login to hub.docker.com
-<<<<<<< HEAD
+        if: inputs.publish
         uses: docker/login-action@5e57cd118135c172c3672efd75eb46360885c0ef # v3.6.0
-=======
-        if: inputs.publish
-        uses: docker/login-action@184bdaa0721073962dff0199f1fb9940f07167d1 # v3.5.0
->>>>>>> 2ab657e7
         with:
           username: ${{ secrets.DOCKER_HUB_USER }}
           password: ${{ secrets.DOCKER_HUB_TOKEN }}
