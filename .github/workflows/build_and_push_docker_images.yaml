--- conflicted
+++ resolved
@@ -91,11 +91,7 @@
           if-no-files-found: error
 
   docker:
-<<<<<<< HEAD
-    runs-on: ubuntu-22.04
-=======
     runs-on: ${{ endsWith(github.repository, '/emqx') && 'ubuntu-22.04' || 'aws-ubuntu22.04-amd64' }}
->>>>>>> a32125f6
     needs:
       - build
     defaults:
@@ -280,18 +276,7 @@
           AWS_CLOUDFRONT_ID: ${{ secrets.AWS_CLOUDFRONT_ID }}
         run: |
           set -xeuo pipefail
-<<<<<<< HEAD
 
           export s3dir="emqx-ee/e$PKG_VSN"
-=======
-          if [ $ORIG_PROFILE = 'emqx' ]; then
-              s3dir="emqx-ce/v$PKG_VSN"
-          elif [ $ORIG_PROFILE = 'emqx-enterprise' ]; then
-              s3dir="emqx-ee/e$PKG_VSN"
-          else
-              echo "unknown profile $ORIG_PROFILE"
-              exit 1
-          fi
->>>>>>> a32125f6
           aws s3 cp "$FILENAME" "s3://$AWS_S3_BUCKET/$s3dir/"
           aws cloudfront create-invalidation --distribution-id "$AWS_CLOUDFRONT_ID" --paths "/$s3dir/*docker*"