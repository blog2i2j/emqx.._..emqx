name: Upload release assets
on:
  release:
    types:
      - published
  workflow_dispatch:
    inputs:
      tag:
        type: string
        required: true
      publish_release_artifacts:
        type: boolean
        required: true
        default: false

permissions:
  contents: read

jobs:
  upload:
    runs-on: ubuntu-latest
    permissions:
      contents: write
      checks: write
      packages: write
      actions: read
      issues: read
      pull-requests: read
      repository-projects: read
      statuses: read
    strategy:
      fail-fast: false
    steps:
      - uses: aws-actions/configure-aws-credentials@a03048d87541d1d9fcf2ecf528a4a65ba9bd7838 # v5.0.0
        with:
          aws-access-key-id: ${{ secrets.AWS_ACCESS_KEY_ID }}
          aws-secret-access-key: ${{ secrets.AWS_SECRET_ACCESS_KEY }}
          aws-region: ${{ secrets.AWS_DEFAULT_REGION }}
      - uses: actions/checkout@08c6903cd8c0fde910a37f88322edcfb5dd907a8 # v5.0.0
        with:
          ref: ${{ github.event.inputs.tag }}
      - name: Detect profile
        id: profile
        run: |
          if git describe --tags --match 'e*' --exact; then
            REF=$(git describe --tags --match 'e*' --exact)
          else
            echo "Only release tags matching 'e*' are supported"
            exit 1
          fi
          case "$REF" in
            e*)
              echo "profile=emqx-enterprise" >> $GITHUB_OUTPUT
              echo "version=$(./pkg-vsn.sh emqx-enterprise)" >> $GITHUB_OUTPUT
              echo "ref_name=e$(./pkg-vsn.sh emqx-enterprise)" >> "$GITHUB_ENV"
              if [[ $ref_name =~ ^e[6-9]+\.[0-9]+\.[0-9]+-M[0-9]+\.[0-9]+.*$ ]]; then
                echo "internal_release=true" >> $GITHUB_ENV
              else
                echo "internal_release=false" >> $GITHUB_ENV
              fi
              echo "s3dir=emqx-ee" >> $GITHUB_OUTPUT
              ;;
          esac
<<<<<<< HEAD
      - uses: aws-actions/configure-aws-credentials@b47578312673ae6fa5b5096b330d9fbac3d116df # v4.2.1
=======
      - uses: aws-actions/configure-aws-credentials@a03048d87541d1d9fcf2ecf528a4a65ba9bd7838 # v5.0.0
>>>>>>> bb5146c6
        with:
          aws-access-key-id: ${{ secrets.AWS_ACCESS_KEY_ID }}
          aws-secret-access-key: ${{ secrets.AWS_SECRET_ACCESS_KEY }}
          aws-region: ${{ secrets.AWS_DEFAULT_REGION }}
      - name: Get packages
        run: |
          BUCKET=${{ secrets.AWS_S3_BUCKET }}
          OUTPUT_DIR=${{ steps.profile.outputs.s3dir }}
          aws s3 cp --recursive s3://$BUCKET/$OUTPUT_DIR/${{ env.ref_name }} packages
      - uses: emqx/upload-assets@974befcf0e72a1811360a81c798855efb66b0551 # 0.5.2
        env:
          GITHUB_TOKEN: ${{ github.token }}
        with:
          asset_paths: '["packages/*"]'
          tag_name: "${{ env.ref_name }}"
          skip_existing: true
      - name: update to emqx.io
        if: (github.event_name == 'release' &&  !github.event.release.prerelease && env.internal_release == 'false') || inputs.publish_release_artifacts
        run: |
          set -eux
          curl -w %{http_code} \
               --insecure \
               -H "Content-Type: application/json" \
               -H "token: ${{ secrets.EMQX_IO_TOKEN }}" \
               -X POST \
               -d "{\"repo\":\"emqx/emqx\", \"tag\": \"${{ env.ref_name }}\" }" \
               ${{ secrets.EMQX_IO_RELEASE_API }}
      - name: Push to packagecloud.io
        if: (github.event_name == 'release' && !github.event.release.prerelease && env.internal_release == 'false') || inputs.publish_release_artifacts
        env:
          PROFILE: ${{ steps.profile.outputs.profile }}
          VERSION: ${{ steps.profile.outputs.version }}
          PACKAGECLOUD_TOKEN: ${{ secrets.PACKAGECLOUD_TOKEN }}
        run: |
          set -eu
          REPO='emqx-enterprise5'
          function push() {
            docker run -t --rm -e PACKAGECLOUD_TOKEN=$PACKAGECLOUD_TOKEN -v $(pwd)/$2:/w/$2 -w /w ghcr.io/emqx/package_cloud push emqx/$REPO/$1 $2
          }
          push "debian/bullseye" "packages/$PROFILE-$VERSION-debian11-amd64.deb"
          push "debian/bullseye" "packages/$PROFILE-$VERSION-debian11-arm64.deb"
          push "debian/bookworm" "packages/$PROFILE-$VERSION-debian12-amd64.deb"
          push "debian/bookworm" "packages/$PROFILE-$VERSION-debian12-arm64.deb"
          push "debian/trixie" "packages/$PROFILE-$VERSION-debian13-amd64.deb"
          push "debian/trixie" "packages/$PROFILE-$VERSION-debian13-arm64.deb"
          push "ubuntu/focal" "packages/$PROFILE-$VERSION-ubuntu20.04-amd64.deb"
          push "ubuntu/focal" "packages/$PROFILE-$VERSION-ubuntu20.04-arm64.deb"
          push "ubuntu/jammy" "packages/$PROFILE-$VERSION-ubuntu22.04-amd64.deb"
          push "ubuntu/jammy" "packages/$PROFILE-$VERSION-ubuntu22.04-arm64.deb"
          push "ubuntu/noble" "packages/$PROFILE-$VERSION-ubuntu24.04-amd64.deb"
          push "ubuntu/noble" "packages/$PROFILE-$VERSION-ubuntu24.04-arm64.deb"
          push "el/7" "packages/$PROFILE-$VERSION-el7-amd64.rpm"
          push "el/7" "packages/$PROFILE-$VERSION-el7-arm64.rpm"
          push "el/8" "packages/$PROFILE-$VERSION-el8-amd64.rpm"
          push "el/8" "packages/$PROFILE-$VERSION-el8-arm64.rpm"
          push "el/9" "packages/$PROFILE-$VERSION-el9-amd64.rpm"
          push "el/9" "packages/$PROFILE-$VERSION-el9-arm64.rpm"
          push "amazon/2" "packages/$PROFILE-$VERSION-amzn2-amd64.rpm"
          push "amazon/2" "packages/$PROFILE-$VERSION-amzn2-arm64.rpm"
          push "amazon/2023" "packages/$PROFILE-$VERSION-amzn2023-amd64.rpm"
          push "amazon/2023" "packages/$PROFILE-$VERSION-amzn2023-arm64.rpm"

      - name: Upload to snap store
        if: (github.event_name == 'release' && !github.event.release.prerelease && env.internal_release == 'false') || inputs.publish_release_artifacts
        env:
          PROFILE: ${{ steps.profile.outputs.profile }}
          VERSION: ${{ steps.profile.outputs.version }}
          SNAPCRAFT_STORE_CREDENTIALS: ${{ secrets.SNAPCRAFT_STORE_CREDENTIALS }}
        run: |
          sudo snap install snapcraft --classic
          snapcraft upload --release=stable "packages/${PROFILE}_${VERSION}_amd64.snap"
          snapcraft upload --release=stable "packages/${PROFILE}_${VERSION}_arm64.snap"<|MERGE_RESOLUTION|>--- conflicted
+++ resolved
@@ -61,11 +61,7 @@
               echo "s3dir=emqx-ee" >> $GITHUB_OUTPUT
               ;;
           esac
-<<<<<<< HEAD
-      - uses: aws-actions/configure-aws-credentials@b47578312673ae6fa5b5096b330d9fbac3d116df # v4.2.1
-=======
       - uses: aws-actions/configure-aws-credentials@a03048d87541d1d9fcf2ecf528a4a65ba9bd7838 # v5.0.0
->>>>>>> bb5146c6
         with:
           aws-access-key-id: ${{ secrets.AWS_ACCESS_KEY_ID }}
           aws-secret-access-key: ${{ secrets.AWS_SECRET_ACCESS_KEY }}
