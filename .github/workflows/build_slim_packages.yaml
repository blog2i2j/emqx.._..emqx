--- conflicted
+++ resolved
@@ -17,17 +17,10 @@
       fail-fast: false
       matrix:
         otp:
-<<<<<<< HEAD
           - 24.3.4.2-1
         os:
           - ubuntu20.04
           - el8
-=======
-          - erl23.3.4.18-1
-        os:
-          - ubuntu20.04
-          - centos8
->>>>>>> d166d217
         runs-on:
           - aws-amd64
           - ubuntu-20.04
@@ -124,11 +117,7 @@
       fail-fast: false
       matrix:
         otp:
-<<<<<<< HEAD
           - 24.3.4.2-1
-=======
-          - 23.3.4.18-1
->>>>>>> d166d217
         os:
           - macos-11
     runs-on: ${{ matrix.os }}
