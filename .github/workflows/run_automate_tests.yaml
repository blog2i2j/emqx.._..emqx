name: Integration Test Suites

on:
  push:
    tags:
      - "v4.*"
  pull_request:
    branches:
      - "main-v4.*"

jobs:
  build:
    runs-on: ubuntu-latest
    outputs:
      imgname: ${{ steps.prepare.outputs.imgname}}
      version: ${{ steps.prepare.outputs.version}}
    steps:
    - name: download jmeter
      id: dload_jmeter
      timeout-minutes: 1
      env:
        JMETER_VERSION: 5.3
      run: |
        wget --no-verbose --no-check-certificate -O /tmp/apache-jmeter.tgz https://downloads.apache.org/jmeter/binaries/apache-jmeter-$JMETER_VERSION.tgz
    - uses: actions/upload-artifact@v2
      with:
        name: apache-jmeter.tgz
        path: /tmp/apache-jmeter.tgz
    - uses: actions/checkout@v2
    - name: prepare
      id: prepare
      run: |
        if [ -f EMQX_ENTERPRISE ]; then
          echo "https://ci%40emqx.io:${{ secrets.CI_GIT_TOKEN }}@github.com" > $HOME/.git-credentials
          git config --global credential.helper store
          echo "${{ secrets.CI_GIT_TOKEN }}" >> scripts/git-token
          make deps-emqx-ee
          make clean
<<<<<<< HEAD
          echo "::set-output name=imgname::emqx-ee"
          echo "::set-output name=version::$(./pkg-vsn.sh)"
=======
          make emqx-ee-docker
          echo "::set-output name=imgname::emqx-ee"
          echo "::set-output name=version::$(./pkg-vsn.sh)"
          docker save emqx/emqx-ee:$(./pkg-vsn.sh) -o emqx.tar
>>>>>>> 43442577
        else
          make emqx-docker
          echo "::set-output name=imgname::emqx"
          echo "::set-output name=version::$(./pkg-vsn.sh)"
<<<<<<< HEAD
=======
          docker save emqx/emqx:$(./pkg-vsn.sh) -o emqx.tar
>>>>>>> 43442577
        fi
    - name: build docker image
      env:
        OTP_VSN: 24.1.5-3
      run: |
        make ${{ steps.prepare.outputs.imgname }}-docker
        docker save emqx/${{ steps.prepare.outputs.imgname }}:${{ steps.prepare.outputs.version }} -o image.tar.gz
    - uses: actions/upload-artifact@v2
      with:
<<<<<<< HEAD
        name: image
        path: image.tar.gz
=======
        name: emqx-docker-image
        path: emqx.tar
>>>>>>> 43442577

  webhook:
    runs-on: ubuntu-latest

    strategy:
      fail-fast: false
      matrix:
        webhook_type:
        - webhook_data_bridge

    needs: build
    steps:
    - uses: actions/checkout@v2
    - uses: actions/download-artifact@v2
      with:
<<<<<<< HEAD
        name: image
        path: /tmp
    - name: load docker image
      run: |
        docker load < /tmp/image.tar.gz
=======
        name: emqx-docker-image
        path: /tmp
    - name: load docker image
      run: docker load < /tmp/emqx.tar
>>>>>>> 43442577
    - name: docker compose up
      timeout-minutes: 5
      env:
        TARGET: emqx/${{ needs.build.outputs.imgname }}
        EMQX_TAG: ${{ needs.build.outputs.version }}
      run: |
        docker-compose \
          -f .ci/docker-compose-file/docker-compose-emqx-cluster.yaml \
          up -d --build
    - uses: actions/checkout@v2
      with:
        repository: emqx/emqx-svt-web-server
        ref: web-server-1.0
        path: emqx-svt-web-server
    - uses: actions/download-artifact@v2
    - name: run webserver in docker
      run: |
        cd ./emqx-svt-web-server/svtserver
        mvn clean package
        cd target
        docker run --name webserver --network emqx_bridge -d -v $(pwd)/svtserver-0.0.1.jar:/webserver/svtserver-0.0.1.jar --workdir /webserver openjdk:8-jdk bash \
        -c "java -jar svtserver-0.0.1.jar"
    - name: wait docker compose up
      timeout-minutes: 5
      run: |
        while [ "$(docker inspect -f '{{ .State.Health.Status}}' node1.emqx.io)" != "healthy" ] || [ "$(docker inspect -f '{{ .State.Health.Status}}' node2.emqx.io)" != "healthy" ]; do
          echo "['$(date -u +"%y-%m-%dt%h:%m:%sz")']:waiting emqx";
          sleep 5;
        done
        docker ps -a
        echo HAPROXY_IP=$(docker inspect -f '{{range .NetworkSettings.Networks}}{{.IPAddress}}{{end}}' haproxy) >> $GITHUB_ENV
        echo WEB_IP=$(docker inspect -f '{{range .NetworkSettings.Networks}}{{.IPAddress}}{{end}}' webserver) >> $GITHUB_ENV
    - uses: actions/checkout@v2
      with:
        repository: emqx/emqx-fvt
        ref: v1.6.0
        path: scripts
    - uses: actions/setup-java@v1
      with:
        java-version: '8.0.282' # The JDK version to make available on the path.
        java-package: jdk # (jre, jdk, or jdk+fx) - defaults to jdk
        architecture: x64 # (x64 or x86) - defaults to x64
    - uses: actions/download-artifact@v2
      with:
        name: apache-jmeter.tgz
        path: /tmp
    - name: install jmeter
      timeout-minutes: 10
      env:
          JMETER_VERSION: 5.3
      run: |
        cd /tmp && tar -xvf apache-jmeter.tgz
        echo "jmeter.save.saveservice.output_format=xml" >> /tmp/apache-jmeter-$JMETER_VERSION/user.properties
        echo "jmeter.save.saveservice.response_data.on_error=true" >> /tmp/apache-jmeter-$JMETER_VERSION/user.properties
        wget --no-verbose -O /tmp/apache-jmeter-$JMETER_VERSION/lib/ext/mqtt-xmeter-2.0.2-jar-with-dependencies.jar https://raw.githubusercontent.com/xmeter-net/mqtt-jmeter/master/Download/v2.0.2/mqtt-xmeter-2.0.2-jar-with-dependencies.jar
        ln -s /tmp/apache-jmeter-$JMETER_VERSION /opt/jmeter
    - name: run jmeter
      run: |
        /opt/jmeter/bin/jmeter.sh \
          -Jjmeter.save.saveservice.output_format=xml -n \
          -t scripts/automate-test-suite/${{ matrix.webhook_type }}.jmx \
          -Demqx_ip=$HAPROXY_IP \
          -Dweb_ip=$WEB_IP \
          -l jmeter_logs/webhook_${{ matrix.webhook_type }}.jtl \
          -j jmeter_logs/logs/webhook_${{ matrix.webhook_type }}.log
    - name: check logs
      run: |
        if cat jmeter_logs/webhook_${{ matrix.webhook_type }}.jtl | grep -e '<failure>true</failure>' > /dev/null 2>&1; then
          echo "check logs filed"
          exit 1
        fi
    - uses: actions/upload-artifact@v1
      if: always()
      with:
        name: jmeter_logs
        path: ./jmeter_logs

  mysql:
    runs-on: ubuntu-latest

    strategy:
      fail-fast: false
      matrix:
        mysql_tag:
        - 5.7
        - 8
        mysql_type:
        - mysql_auth_acl

    needs: build
    steps:
    - uses: actions/checkout@v2
    - uses: actions/download-artifact@v2
      with:
<<<<<<< HEAD
        name: image
        path: /tmp
    - name: load docker image
      run: |
        docker load < /tmp/image.tar.gz
=======
        name: emqx-docker-image
        path: /tmp
    - name: load docker image
      run: docker load < /tmp/emqx.tar
>>>>>>> 43442577
    - name: docker compose up
      timeout-minutes: 5
      env:
        TARGET: emqx/${{ needs.build.outputs.imgname }}
        EMQX_TAG: ${{ needs.build.outputs.version }}
        MYSQL_TAG: ${{ matrix.mysql_tag }}
      run: |
        docker-compose \
          -f .ci/docker-compose-file/docker-compose-emqx-cluster.yaml \
          -f .ci/docker-compose-file/docker-compose-mysql-tls.yaml \
          up -d --build
    - name: wait docker compose up
      timeout-minutes: 5
      run: |
        while [ "$(docker inspect -f '{{ .State.Health.Status}}' node1.emqx.io)" != "healthy" ] || [ "$(docker inspect -f '{{ .State.Health.Status}}' node2.emqx.io)" != "healthy" ]; do
          echo "['$(date -u +"%y-%m-%dt%h:%m:%sz")']:waiting emqx";
          sleep 5;
        done
        while [ $(docker ps -a --filter name=client --filter exited=0 | wc -l) \
             != $(docker ps -a --filter name=client | wc -l) ]; do
          sleep 1
        done
        docker ps -a
        echo HAPROXY_IP=$(docker inspect -f '{{range .NetworkSettings.Networks}}{{.IPAddress}}{{end}}' haproxy) >> $GITHUB_ENV
        echo MYSQL_IP=$(docker inspect -f '{{range .NetworkSettings.Networks}}{{.IPAddress}}{{end}}' mysql) >> $GITHUB_ENV
    - uses: actions/checkout@v2
      with:
        repository: emqx/emqx-fvt
        ref: v1.6.0
        path: scripts
    - uses: actions/setup-java@v1
      with:
        java-version: '8.0.282' # The JDK version to make available on the path.
        java-package: jdk # (jre, jdk, or jdk+fx) - defaults to jdk
        architecture: x64 # (x64 or x86) - defaults to x64
    - uses: actions/download-artifact@v2
      with:
        name: apache-jmeter.tgz
        path: /tmp
    - name: install jmeter
      timeout-minutes: 10
      env:
          JMETER_VERSION: 5.3
      run: |
        cd /tmp && tar -xvf apache-jmeter.tgz
        echo "jmeter.save.saveservice.output_format=xml" >> /tmp/apache-jmeter-$JMETER_VERSION/user.properties
        echo "jmeter.save.saveservice.response_data.on_error=true" >> /tmp/apache-jmeter-$JMETER_VERSION/user.properties
        wget --no-verbose -O /tmp/apache-jmeter-$JMETER_VERSION/lib/ext/mqtt-xmeter-2.0.2-jar-with-dependencies.jar https://raw.githubusercontent.com/xmeter-net/mqtt-jmeter/master/Download/v2.0.2/mqtt-xmeter-2.0.2-jar-with-dependencies.jar
        ln -s /tmp/apache-jmeter-$JMETER_VERSION /opt/jmeter
    - name: install jmeter plugin
      run: |
        wget --no-verbose -O "/opt/jmeter/lib/mysql-connector-java-8.0.16.jar" https://repo1.maven.org/maven2/mysql/mysql-connector-java/8.0.16/mysql-connector-java-8.0.16.jar
    - name: run jmeter
      run: |
        /opt/jmeter/bin/jmeter.sh \
          -Jjmeter.save.saveservice.output_format=xml -n \
          -t scripts/automate-test-suite/${{ matrix.mysql_type }}.jmx \
          -Droute="apps/emqx_auth_mysql/test/emqx_auth_mysql_SUITE_data" \
          -Dmysql_ip=$MYSQL_IP \
          -Demqx_ip=$HAPROXY_IP \
          -Ddbname="mqtt" \
          -Dmysql_user="ssluser" \
          -Ddb_user="root" \
          -Dmysql_pwd="public" \
          -Dconfig_path="/tmp/etc" \
          -Ddocker_path=".ci/docker-compose-file" \
          -l jmeter_logs/${{ matrix.mysql_type }}_${{ matrix.mysql_tag }}.jtl \
          -j jmeter_logs/logs/${{ matrix.mysql_type }}_${{ matrix.mysql_tag }}.log
    - name: check logs
      run: |
        if cat jmeter_logs/${{ matrix.mysql_type }}_${{ matrix.mysql_tag }}.jtl | grep -e '<failure>true</failure>' > /dev/null 2>&1; then
          echo "check logs filed"
          exit 1
        fi
    - uses: actions/upload-artifact@v1
      if: always()
      with:
        name: jmeter_logs
        path: ./jmeter_logs


  postgresql:
    runs-on: ubuntu-latest

    strategy:
      fail-fast: false
      matrix:
        pgsql_type:
        - pgsql_auth_acl
        pgsql_tag:
        - 9
        - 10
        - 11
        - 12
        - 13

    needs: build
    steps:
    - uses: actions/checkout@v2
    - uses: actions/download-artifact@v2
      with:
<<<<<<< HEAD
        name: image
        path: /tmp
    - name: load docker image
      run: |
        docker load < /tmp/image.tar.gz
=======
        name: emqx-docker-image
        path: /tmp
    - name: load docker image
      run: docker load < /tmp/emqx.tar
>>>>>>> 43442577
    - name: docker compose up
      timeout-minutes: 5
      env:
        TARGET: emqx/${{ needs.build.outputs.imgname }}
        EMQX_TAG: ${{ needs.build.outputs.version }}
        PGSQL_TAG: ${{ matrix.pgsql_tag }}
      run: |
        docker-compose \
          -f .ci/docker-compose-file/docker-compose-emqx-broker-cluster.yaml \
          -f .ci/docker-compose-file/docker-compose-pgsql-tls.yaml \
          up -d --build
    - name: wait docker compose up
      timeout-minutes: 5
      run: |
        while [ "$(docker inspect -f '{{ .State.Health.Status}}' node1.emqx.io)" != "healthy" ] || [ "$(docker inspect -f '{{ .State.Health.Status}}' node2.emqx.io)" != "healthy" ]; do
          echo "['$(date -u +"%y-%m-%dt%h:%m:%sz")']:waiting emqx";
          sleep 5;
        done
        docker ps -a
        echo HAPROXY_IP=$(docker inspect -f '{{range .NetworkSettings.Networks}}{{.IPAddress}}{{end}}' haproxy) >> $GITHUB_ENV
        echo PGSQL_IP=$(docker inspect -f '{{range .NetworkSettings.Networks}}{{.IPAddress}}{{end}}' pgsql) >> $GITHUB_ENV
        echo CONFIG_PATH=$(docker inspect -f '{{ range .Mounts }}{{ if eq .Name "docker-compose-file_etc" }}{{ .Source }}{{ end }}{{ end }}' node1.emqx.io) >> $GITHUB_ENV
    - uses: actions/checkout@v2
      with:
        repository: emqx/emqx-fvt
        ref: v1.6.0
        path: scripts
    - uses: actions/setup-java@v1
      with:
        java-version: '8.0.282' # The JDK version to make available on the path.
        java-package: jdk # (jre, jdk, or jdk+fx) - defaults to jdk
        architecture: x64 # (x64 or x86) - defaults to x64
    - uses: actions/download-artifact@v2
      with:
        name: apache-jmeter.tgz
        path: /tmp
    - name: install jmeter
      timeout-minutes: 10
      env:
          JMETER_VERSION: 5.3
      run: |
        cd /tmp && tar -xvf apache-jmeter.tgz
        echo "jmeter.save.saveservice.output_format=xml" >> /tmp/apache-jmeter-$JMETER_VERSION/user.properties
        echo "jmeter.save.saveservice.response_data.on_error=true" >> /tmp/apache-jmeter-$JMETER_VERSION/user.properties
        wget --no-verbose -O /tmp/apache-jmeter-$JMETER_VERSION/lib/ext/mqtt-xmeter-2.0.2-jar-with-dependencies.jar https://raw.githubusercontent.com/xmeter-net/mqtt-jmeter/master/Download/v2.0.2/mqtt-xmeter-2.0.2-jar-with-dependencies.jar
        ln -s /tmp/apache-jmeter-$JMETER_VERSION /opt/jmeter
    - name: install jmeter plugin
      run: |
        wget --no-verbose -O "/opt/jmeter/lib/postgresql-42.2.18.jar" https://repo1.maven.org/maven2/org/postgresql/postgresql/42.2.18/postgresql-42.2.18.jar
    - name: run jmeter
      run: |
        sudo /opt/jmeter/bin/jmeter.sh \
          -Jjmeter.save.saveservice.output_format=xml -n \
          -t scripts/automate-test-suite/${{ matrix.pgsql_type }}.jmx \
          -Droute="apps/emqx_auth_pgsql/test/emqx_auth_pgsql_SUITE_data" \
          -Dca_name="ca.pem" \
          -Dkey_name="client-key.pem" \
          -Dcert_name="client-cert.pem" \
          -Ddb_ip=$PGSQL_IP \
          -Dpgsql_ip=$PGSQL_IP \
          -Demqx_ip=$HAPROXY_IP \
          -Dpgsql_user="root" \
          -Dpgsql_pwd="public" \
          -Ddbname="mqtt" \
          -Dpgsql_db="mqtt" \
          -Dport="5432" \
          -Dconfig_path=$CONFIG_PATH \
          -Ddocker_path=".ci/docker-compose-file" \
          -l jmeter_logs/${{ matrix.pgsql_type }}_${{ matrix.pgsql_tag }}.jtl \
          -j jmeter_logs/logs/${{ matrix.pgsql_type }}_${{ matrix.pgsql_tag }}.log
    - name: check logs
      run: |
        if cat jmeter_logs/${{ matrix.pgsql_type }}_${{ matrix.pgsql_tag }}.jtl | grep -e '<failure>true</failure>' > /dev/null 2>&1; then
          echo "check logs filed"
          exit 1
        fi
    - uses: actions/upload-artifact@v1
      if: always()
      with:
        name: jmeter_logs
        path: ./jmeter_logs

  http:
    runs-on: ubuntu-latest

    needs: build
    steps:
    - uses: actions/checkout@v2
    - uses: actions/download-artifact@v2
      with:
<<<<<<< HEAD
        name: image
        path: /tmp
    - name: load docker image
      run: |
        docker load < /tmp/image.tar.gz
=======
        name: emqx-docker-image
        path: /tmp
    - name: load docker image
      run: docker load < /tmp/emqx.tar
>>>>>>> 43442577
    - name: docker compose up
      timeout-minutes: 5
      env:
        TARGET: emqx/${{ needs.build.outputs.imgname }}
        EMQX_TAG: ${{ needs.build.outputs.version }}
        MYSQL_TAG: 8
      run: |
        docker-compose \
          -f .ci/docker-compose-file/docker-compose-emqx-broker-cluster.yaml \
          -f .ci/docker-compose-file/docker-compose-mysql-tcp.yaml \
          -f .ci/docker-compose-file/docker-compose-enterprise-tomcat-tcp.yaml \
          up -d --build
    - name: wait docker compose up
      timeout-minutes: 5
      run: |
        while [ "$(docker inspect -f '{{ .State.Health.Status}}' node1.emqx.io)" != "healthy" ] || [ "$(docker inspect -f '{{ .State.Health.Status}}' node2.emqx.io)" != "healthy" ]; do
          echo "['$(date -u +"%y-%m-%dt%h:%m:%sz")']:waiting emqx";
          sleep 5;
        done
        docker ps -a
        echo HAPROXY_IP=$(docker inspect -f '{{range .NetworkSettings.Networks}}{{.IPAddress}}{{end}}' haproxy) >> $GITHUB_ENV
        echo HTTP_IP=$(docker inspect -f '{{range .NetworkSettings.Networks}}{{.IPAddress}}{{end}}' Tomcat) >> $GITHUB_ENV
        echo MYSQL_IP=$(docker inspect -f '{{range .NetworkSettings.Networks}}{{.IPAddress}}{{end}}' mysql) >> $GITHUB_ENV
        echo CONFIG_PATH=$(docker inspect -f '{{ range .Mounts }}{{ if eq .Name "docker-compose-file_etc" }}{{ .Source }}{{ end }}{{ end }}' node1.emqx.io) >> $GITHUB_ENV
    - uses: actions/checkout@v2
      with:
        repository: emqx/emqx-fvt
        ref: v1.6.0
        path: scripts
    - uses: actions/setup-java@v1
      with:
        java-version: '8.0.282' # The JDK version to make available on the path.
        java-package: jdk # (jre, jdk, or jdk+fx) - defaults to jdk
        architecture: x64 # (x64 or x86) - defaults to x64
    - uses: actions/download-artifact@v2
      with:
        name: apache-jmeter.tgz
        path: /tmp
    - name: install jmeter
      timeout-minutes: 10
      env:
          JMETER_VERSION: 5.3
      run: |
        cd /tmp && tar -xvf apache-jmeter.tgz
        echo "jmeter.save.saveservice.output_format=xml" >> /tmp/apache-jmeter-$JMETER_VERSION/user.properties
        echo "jmeter.save.saveservice.response_data.on_error=true" >> /tmp/apache-jmeter-$JMETER_VERSION/user.properties
        wget --no-verbose -O /tmp/apache-jmeter-$JMETER_VERSION/lib/ext/mqtt-xmeter-2.0.2-jar-with-dependencies.jar https://raw.githubusercontent.com/xmeter-net/mqtt-jmeter/master/Download/v2.0.2/mqtt-xmeter-2.0.2-jar-with-dependencies.jar
        ln -s /tmp/apache-jmeter-$JMETER_VERSION /opt/jmeter
    - name: install jmeter plugin
      run: |
        wget --no-verbose -O "/opt/jmeter/lib/mysql-connector-java-8.0.16.jar" https://repo1.maven.org/maven2/mysql/mysql-connector-java/8.0.16/mysql-connector-java-8.0.16.jar
    - name: run jmeter
      run: |
        sudo /opt/jmeter/bin/jmeter.sh \
          -Jjmeter.save.saveservice.output_format=xml -n \
          -t scripts/automate-test-suite/http_auth_acl.jmx \
          -Dmysql_ip=$MYSQL_IP \
          -Demqx_ip=$HAPROXY_IP \
          -Dweb_server_ip=$HTTP_IP \
          -Dconfig_path=$CONFIG_PATH \
          -Ddocker_path=".ci/docker-compose-file" \
          -l jmeter_logs/http_auth_acl.jtl \
          -j jmeter_logs/logs/http_auth_acl.log
    - name: check logs
      run: |
        if cat jmeter_logs/http_auth_acl.jtl | grep -e '<failure>true</failure>' > /dev/null 2>&1; then
          echo "check logs filed"
          sudo cat /var/lib/docker/volumes/docker-compose-file_etc/_data/emqx.conf
          exit 1
        fi
    - uses: actions/upload-artifact@v1
      if: always()
      with:
        name: jmeter_logs
        path: ./jmeter_logs<|MERGE_RESOLUTION|>--- conflicted
+++ resolved
@@ -36,23 +36,12 @@
           echo "${{ secrets.CI_GIT_TOKEN }}" >> scripts/git-token
           make deps-emqx-ee
           make clean
-<<<<<<< HEAD
           echo "::set-output name=imgname::emqx-ee"
           echo "::set-output name=version::$(./pkg-vsn.sh)"
-=======
-          make emqx-ee-docker
-          echo "::set-output name=imgname::emqx-ee"
-          echo "::set-output name=version::$(./pkg-vsn.sh)"
-          docker save emqx/emqx-ee:$(./pkg-vsn.sh) -o emqx.tar
->>>>>>> 43442577
         else
           make emqx-docker
           echo "::set-output name=imgname::emqx"
           echo "::set-output name=version::$(./pkg-vsn.sh)"
-<<<<<<< HEAD
-=======
-          docker save emqx/emqx:$(./pkg-vsn.sh) -o emqx.tar
->>>>>>> 43442577
         fi
     - name: build docker image
       env:
@@ -62,13 +51,8 @@
         docker save emqx/${{ steps.prepare.outputs.imgname }}:${{ steps.prepare.outputs.version }} -o image.tar.gz
     - uses: actions/upload-artifact@v2
       with:
-<<<<<<< HEAD
         name: image
         path: image.tar.gz
-=======
-        name: emqx-docker-image
-        path: emqx.tar
->>>>>>> 43442577
 
   webhook:
     runs-on: ubuntu-latest
@@ -84,18 +68,11 @@
     - uses: actions/checkout@v2
     - uses: actions/download-artifact@v2
       with:
-<<<<<<< HEAD
         name: image
         path: /tmp
     - name: load docker image
       run: |
         docker load < /tmp/image.tar.gz
-=======
-        name: emqx-docker-image
-        path: /tmp
-    - name: load docker image
-      run: docker load < /tmp/emqx.tar
->>>>>>> 43442577
     - name: docker compose up
       timeout-minutes: 5
       env:
@@ -190,18 +167,11 @@
     - uses: actions/checkout@v2
     - uses: actions/download-artifact@v2
       with:
-<<<<<<< HEAD
         name: image
         path: /tmp
     - name: load docker image
       run: |
         docker load < /tmp/image.tar.gz
-=======
-        name: emqx-docker-image
-        path: /tmp
-    - name: load docker image
-      run: docker load < /tmp/emqx.tar
->>>>>>> 43442577
     - name: docker compose up
       timeout-minutes: 5
       env:
@@ -303,18 +273,11 @@
     - uses: actions/checkout@v2
     - uses: actions/download-artifact@v2
       with:
-<<<<<<< HEAD
         name: image
         path: /tmp
     - name: load docker image
       run: |
         docker load < /tmp/image.tar.gz
-=======
-        name: emqx-docker-image
-        path: /tmp
-    - name: load docker image
-      run: docker load < /tmp/emqx.tar
->>>>>>> 43442577
     - name: docker compose up
       timeout-minutes: 5
       env:
@@ -405,18 +368,11 @@
     - uses: actions/checkout@v2
     - uses: actions/download-artifact@v2
       with:
-<<<<<<< HEAD
         name: image
         path: /tmp
     - name: load docker image
       run: |
         docker load < /tmp/image.tar.gz
-=======
-        name: emqx-docker-image
-        path: /tmp
-    - name: load docker image
-      run: docker load < /tmp/emqx.tar
->>>>>>> 43442577
     - name: docker compose up
       timeout-minutes: 5
       env:
