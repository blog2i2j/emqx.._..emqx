--- conflicted
+++ resolved
@@ -41,7 +41,6 @@
     FIND='find'
 fi
 
-<<<<<<< HEAD
 UNAME="$(uname -m)"
 case "$UNAME" in
     x86_64)
@@ -54,11 +53,9 @@
         ARCH=arm
         ;;
 esac
-# used in -pkg Makefile:s
+# used in -pkg Makefile
 export ARCH
 
-=======
->>>>>>> f42c04d6
 log() {
     local msg="$1"
     # rebar3 prints ===>, so we print ===<
@@ -91,11 +88,7 @@
                 rm -rf "$tmp_dir"
             fi
             releases+=( "$base_vsn" )
-<<<<<<< HEAD
         done < <("$FIND" _upgrade_base -maxdepth 1 -name "${name_pattern}.zip" -type f)
-=======
-        done < <("$FIND" _upgrade_base -maxdepth 1 -name "*$PROFILE-$SYSTEM*-$ARCH.zip" -type f)
->>>>>>> f42c04d6
     fi
     if [ ${#releases[@]} -eq 0 ]; then
         log "No upgrade base found, relup ignored"
