#!/usr/bin/env bash

## This script helps to run docker buildx to build cross-arch/platform packages (linux only)
## It mounts (not copy) host directory to a cross-arch/platform builder container
## Make sure the source dir (specified by --src_dir option) is clean before running this script

## NOTE: it requires $USER in docker group
## i.e. will not work if docker command has to be executed with sudo

## example:
## ./scripts/buildx.sh --pkgtype tgz

set -euo pipefail

# ensure dir
cd -P -- "$(dirname -- "${BASH_SOURCE[0]}")/.."
# shellcheck disable=SC1091
source ./env.sh

help() {
    echo
    echo "-h|--help:"
    echo "    To display this usage information"
    echo ""
    echo "--profile <PROFILE>:"
    echo "    EMQX profile to build, default is emqx-enterprise"
    echo ""
    echo "--pkgtype tgz|pkg|rel|relup:"
    echo "    Specify which package to build, tgz for .tar.gz,"
    echo "    pkg for .rpm or .deb, rel for release only."
    echo "    Defaults to tgz."
    echo ""
    echo "--elixir:"
    echo "    Specify if the release should be built with Elixir, "
    echo "    defaults to 'no'."
    echo ""
    echo "--arch amd64|arm64:"
    echo "    Target arch to build the EMQX package for."
    echo "    Default is host machine's arch."
    echo ""
    echo "--src_dir <SRC_DIR>:"
    echo "    EMQX source code in this dir, defaults to PWD"
    echo ""
    echo "--builder <BUILDER>:"
    echo "    Docker image to use for building"
    echo "    E.g. ${EMQX_BUILDER}"
    echo "    For hot upgrading tar.gz, specify a builder image with the same OS distribution as the running one."
<<<<<<< HEAD
    echo "    Specifically, for EMQX's docker containers hot upgrading, please use the debian12-based builder. "
    echo "    Defaults to builder configured in env.sh."
=======
    echo "    Specifically, for EMQX's docker containers hot upgrading, please use the debian13-based builder. "
>>>>>>> 20b4d537
}

die() {
    msg="$1"
    echo "$msg" >&2
    help
    exit 1
}

PROFILE=emqx-enterprise
PKGTYPE=tgz

while [ "$#" -gt 0 ]; do
    case $1 in
    -h|--help)
        help
        exit 0
        ;;
    --src_dir)
        SRC_DIR="$2"
        shift 2
        ;;
    --profile)
        PROFILE="$2"
        shift 2
        ;;
    --pkgtype)
        PKGTYPE="$2"
        shift 2
        ;;
    --builder)
        EMQX_BUILDER="$2"
        shift 2
        ;;
    --arch)
        ARCH="$2"
        shift 2
        ;;
    --elixir)
        shift 1
        case ${1:-novalue} in
            -*)
                # another option
                IS_ELIXIR='yes'
                ;;
            yes|no)
                IS_ELIXIR="${1}"
                shift 1
                ;;
            novalue)
                IS_ELIXIR='yes'
                ;;
            *)
                echo "ERROR: unknown option: --elixir $2"
                exit 1
                ;;
        esac
        ;;
    --flavor)
        EMQX_FLAVOR="$2"
        shift 2
        ;;
    *)
      echo "WARN: Unknown arg (ignored): $1"
      shift
      continue
      ;;
  esac
done

## we have a different naming for them
if [[ $(uname -m) == "x86_64" ]]; then
    NATIVE_ARCH='amd64'
elif [[ $(uname -m) == "aarch64" ]]; then
    NATIVE_ARCH='arm64'
elif [[ $(uname -m) == "arm64" ]]; then
    NATIVE_ARCH='arm64'
fi
ARCH="${ARCH:-${NATIVE_ARCH:-}}"

[ -z "${PROFILE:-}" ] && die "missing --profile"
[ -z "${PKGTYPE:-}" ] && die "missing --pkgtype"
[ -z "${EMQX_BUILDER:-}" ] && die "missing --builder"
[ -z "${ARCH:-}" ] && die "missing --arch"

set -x

if [ -z "${IS_ELIXIR:-}" ]; then
  IS_ELIXIR=no
fi

if [ -z "${EMQX_FLAVOR:-}" ]; then
  EMQX_FLAVOR=official
fi

case "${PKGTYPE:-}" in
  tgz|pkg|rel|relup)
    true
    ;;
  *)
    echo "Bad --pkgtype option, should be tgz, pkg, rel or relup"
    exit 1
    ;;
esac

export CODE_PATH="${SRC_DIR:-$PWD}"
cd "${CODE_PATH}"

if [ "$IS_ELIXIR" = "yes" ]; then
  MAKE_TARGET="${PROFILE}-elixir-${PKGTYPE}"
else
  MAKE_TARGET="${PROFILE}-${PKGTYPE}"
fi

HOST_SYSTEM="$(./scripts/get-distro.sh)"
BUILDER_SYSTEM="${BUILDER_SYSTEM:-$(echo "$EMQX_BUILDER" | awk -F'-' '{print $NF}')}"

if [[ "${PKGTYPE}" != 'rel' && "${PKGTYPE}" != 'relup' ]]; then
  CMD_RUN="make ${MAKE_TARGET} && ./scripts/pkg-tests.sh ${MAKE_TARGET}"
else
  CMD_RUN="make ${MAKE_TARGET}"
fi

IS_NATIVE_SYSTEM='no'
if [[ "$BUILDER_SYSTEM" != "force_docker" ]]; then
    if [[ "$BUILDER_SYSTEM" == "force_host" ]] || [[ "$BUILDER_SYSTEM" == "$HOST_SYSTEM" ]]; then
        IS_NATIVE_SYSTEM='yes'
    fi
fi

IS_NATIVE_ARCH='no'
if [[ "$NATIVE_ARCH" == "$ARCH" ]]; then
    IS_NATIVE_ARCH='yes'
fi

if [[ "${IS_NATIVE_SYSTEM}" == 'yes' && "${IS_NATIVE_ARCH}" == 'yes' ]]; then
    export ACLOCAL_PATH="/usr/share/aclocal:/usr/local/share/aclocal"
    eval "$CMD_RUN"
elif docker info; then
    if [[ "${IS_NATIVE_ARCH}" == 'no' ]]; then
        docker run --rm --privileged tonistiigi/binfmt:latest --install "${ARCH}"
    fi
    docker run -i --rm \
        -v "$(pwd)":/emqx \
        --workdir /emqx \
        --platform="linux/$ARCH" \
        --env ACLOCAL_PATH="/usr/share/aclocal:/usr/local/share/aclocal" \
        --env EMQX_FLAVOR="$EMQX_FLAVOR" \
        "$EMQX_BUILDER" \
        bash -euc "git config --global --add safe.directory /emqx && $CMD_RUN"
else
    echo "Error: Docker not available on unsupported platform"
    exit 1;
fi<|MERGE_RESOLUTION|>--- conflicted
+++ resolved
@@ -45,12 +45,8 @@
     echo "    Docker image to use for building"
     echo "    E.g. ${EMQX_BUILDER}"
     echo "    For hot upgrading tar.gz, specify a builder image with the same OS distribution as the running one."
-<<<<<<< HEAD
-    echo "    Specifically, for EMQX's docker containers hot upgrading, please use the debian12-based builder. "
+    echo "    Specifically, for EMQX's docker containers hot upgrading, please use the debian13-based builder. "
     echo "    Defaults to builder configured in env.sh."
-=======
-    echo "    Specifically, for EMQX's docker containers hot upgrading, please use the debian13-based builder. "
->>>>>>> 20b4d537
 }
 
 die() {
