#!/usr/bin/env bash
set -euo pipefail

## compare to the latest release version tag:
##   match rel-e4.4.0, v4.4.*, or e4.4.* tags
##   but do not include alpha, beta and rc versions
##
## NOTE: 'rel-' tags are the merge base of enterprise release in opensource repo.
## i.e. if we are to release a new enterprise without cutting a new opensource release
## we should tag rel-e4.4.X in the opensource repo, and merge this tag to enterprise
## then cut a release from the enterprise repo.
latest_release="$(git describe --abbrev=0 --tags --match 'rel-e4.4.*' --match '[v|e]4.4*' --exclude '*beta*' --exclude '*alpha*' --exclude '*rc*')"
echo "Compare base: $latest_release"

bad_app_count=0

no_comment_re='(^[^\s?%])'
## TODO: c source code comments re (in $app_path/c_src dirs)

<<<<<<< HEAD
get_vsn() {
    commit="$1"
    app_src_file="$2"
    if [ "$commit" = 'HEAD' ]; then
        if [ -f "$app_src_file" ]; then
            grep vsn "$app_src_file" | grep -oE '"[0-9]+.[0-9]+.[0-9]+"' | tr -d '"' || true
        fi
=======
parse_semver() {
    echo "$1" | tr '.|-' ' '
}

while read -r app; do
    if [ "$app" != "emqx" ]; then
        app_path="$app"
>>>>>>> 23616be4
    else
        git show "$commit":"$app_src_file" 2>/dev/null | grep vsn | grep -oE '"[0-9]+.[0-9]+.[0-9]+"' | tr -d '"' || true
    fi
<<<<<<< HEAD
}

check_apps() {
    while read -r app_path; do
        app=$(basename "$app_path")
        src_file="$app_path/src/$app.app.src"
        old_app_version="$(get_vsn "$latest_release" "$src_file")"
        ## TODO: delete it after new version is released with emqx app in apps dir
        if [ "$app" = 'emqx' ] && [ "$old_app_version" = '' ]; then
            old_app_version="$(get_vsn "$latest_release" 'src/emqx.app.src')"
        fi
        now_app_version="$(get_vsn 'HEAD' "$src_file")"
        ## TODO: delete it after new version is released with emqx app in apps dir
        if [ "$app" = 'emqx' ] && [ "$now_app_version" = '' ]; then
            now_app_version="$(get_vsn 'HEAD' 'src/emqx.app.src')"
        fi
        if [ -z "$now_app_version" ]; then
            echo "failed_to_get_new_app_vsn for $app"
            exit 1
        fi
        if [ -z "${old_app_version:-}" ]; then
            echo "skiped checking new app ${app}"
        elif [ "$old_app_version" = "$now_app_version" ]; then
            lines="$(git diff "$latest_release"...HEAD --ignore-blank-lines -G "$no_comment_re" \
=======
    src_file="$app_path/src/$(basename "$app").app.src"
    old_app_version="$(git show "$latest_release":"$src_file" | grep vsn | grep -oE '"[0-9]+\.[0-9]+\.[0-9]+"' | tr -d '"')"
    now_app_version=$(grep -E 'vsn' "$src_file" | grep -oE '"[0-9]+\.[0-9]+\.[0-9]+"' | tr -d '"')
    if [ "$old_app_version" = "$now_app_version" ]; then
        changed_lines="$(git diff "$latest_release"...HEAD --ignore-blank-lines -G "$no_comment_re" \
>>>>>>> 23616be4
                             -- "$app_path/src" \
                             -- ":(exclude)'$app_path/src/*.appup.src'" \
                             -- "$app_path/priv" \
                             -- "$app_path/c_src" | wc -l ) "
            if [ "$lines" -gt 0 ]; then
                echo "$src_file needs a vsn bump (old=$old_app_version)"
                echo "changed: $lines"
                bad_app_count=$(( bad_app_count + 1))
            elif [ "$app" = 'emqx_dashboard' ]; then
                ## emqx_dashboard is ensured to be upgraded after all other plugins
                ## at the end of its appup instructions, there is the final instruction
                ## {apply, {emqx_plugins, load, []}
                ## since we don't know which plugins are stopped during the upgrade
                ## for safety, we just force a dashboard version bump for each and every release
                ## even if there is nothing changed in the app
                echo "$src_file needs a vsn bump to ensure plugins loaded after upgrade"
                bad_app_count=$(( bad_app_count + 1))
            fi
        fi
<<<<<<< HEAD
    done < <(./scripts/find-apps.sh)

    if [ $bad_app_count -gt 0 ]; then
        exit 1
    else
        echo "apps version check successfully"
    fi
}

_main() {
    if echo "${latest_release}" |grep -oE '[0-9]+.[0-9]+.[0-9]+' > /dev/null 2>&1; then
        check_apps
    else
        echo "skiped unstable tag: ${latest_release}"
=======
    else
        # shellcheck disable=SC2207
        old_app_version_semver=($(parse_semver "$old_app_version"))
        # shellcheck disable=SC2207
        now_app_version_semver=($(parse_semver "$now_app_version"))
        if  [ "${old_app_version_semver[0]}" = "${now_app_version_semver[0]}" ] && \
            [ "${old_app_version_semver[1]}" = "${now_app_version_semver[1]}" ] && \
            [ "$(( "${old_app_version_semver[2]}" + 1 ))" = "${now_app_version_semver[2]}" ]; then
            true
        else
            echo "$src_file: non-strict semver version bump from $old_app_version to $now_app_version"
            bad_app_count=$(( bad_app_count + 1))
        fi
>>>>>>> 23616be4
    fi
}

_main<|MERGE_RESOLUTION|>--- conflicted
+++ resolved
@@ -17,93 +17,40 @@
 no_comment_re='(^[^\s?%])'
 ## TODO: c source code comments re (in $app_path/c_src dirs)
 
-<<<<<<< HEAD
-get_vsn() {
-    commit="$1"
-    app_src_file="$2"
-    if [ "$commit" = 'HEAD' ]; then
-        if [ -f "$app_src_file" ]; then
-            grep vsn "$app_src_file" | grep -oE '"[0-9]+.[0-9]+.[0-9]+"' | tr -d '"' || true
-        fi
-=======
 parse_semver() {
     echo "$1" | tr '.|-' ' '
 }
 
-while read -r app; do
+check_apps() {
+  while read -r app; do
     if [ "$app" != "emqx" ]; then
         app_path="$app"
->>>>>>> 23616be4
     else
-        git show "$commit":"$app_src_file" 2>/dev/null | grep vsn | grep -oE '"[0-9]+.[0-9]+.[0-9]+"' | tr -d '"' || true
+        app_path="."
     fi
-<<<<<<< HEAD
-}
-
-check_apps() {
-    while read -r app_path; do
-        app=$(basename "$app_path")
-        src_file="$app_path/src/$app.app.src"
-        old_app_version="$(get_vsn "$latest_release" "$src_file")"
-        ## TODO: delete it after new version is released with emqx app in apps dir
-        if [ "$app" = 'emqx' ] && [ "$old_app_version" = '' ]; then
-            old_app_version="$(get_vsn "$latest_release" 'src/emqx.app.src')"
-        fi
-        now_app_version="$(get_vsn 'HEAD' "$src_file")"
-        ## TODO: delete it after new version is released with emqx app in apps dir
-        if [ "$app" = 'emqx' ] && [ "$now_app_version" = '' ]; then
-            now_app_version="$(get_vsn 'HEAD' 'src/emqx.app.src')"
-        fi
-        if [ -z "$now_app_version" ]; then
-            echo "failed_to_get_new_app_vsn for $app"
-            exit 1
-        fi
-        if [ -z "${old_app_version:-}" ]; then
-            echo "skiped checking new app ${app}"
-        elif [ "$old_app_version" = "$now_app_version" ]; then
-            lines="$(git diff "$latest_release"...HEAD --ignore-blank-lines -G "$no_comment_re" \
-=======
     src_file="$app_path/src/$(basename "$app").app.src"
     old_app_version="$(git show "$latest_release":"$src_file" | grep vsn | grep -oE '"[0-9]+\.[0-9]+\.[0-9]+"' | tr -d '"')"
     now_app_version=$(grep -E 'vsn' "$src_file" | grep -oE '"[0-9]+\.[0-9]+\.[0-9]+"' | tr -d '"')
     if [ "$old_app_version" = "$now_app_version" ]; then
         changed_lines="$(git diff "$latest_release"...HEAD --ignore-blank-lines -G "$no_comment_re" \
->>>>>>> 23616be4
                              -- "$app_path/src" \
                              -- ":(exclude)'$app_path/src/*.appup.src'" \
                              -- "$app_path/priv" \
                              -- "$app_path/c_src" | wc -l ) "
-            if [ "$lines" -gt 0 ]; then
-                echo "$src_file needs a vsn bump (old=$old_app_version)"
-                echo "changed: $lines"
-                bad_app_count=$(( bad_app_count + 1))
-            elif [ "$app" = 'emqx_dashboard' ]; then
-                ## emqx_dashboard is ensured to be upgraded after all other plugins
-                ## at the end of its appup instructions, there is the final instruction
-                ## {apply, {emqx_plugins, load, []}
-                ## since we don't know which plugins are stopped during the upgrade
-                ## for safety, we just force a dashboard version bump for each and every release
-                ## even if there is nothing changed in the app
-                echo "$src_file needs a vsn bump to ensure plugins loaded after upgrade"
-                bad_app_count=$(( bad_app_count + 1))
-            fi
+        if [ "$changed_lines" -gt 0 ]; then
+            echo "$src_file needs a vsn bump (old=$old_app_version)"
+            echo "changed: $changed_lines"
+            bad_app_count=$(( bad_app_count + 1))
+        elif [ "$app" = 'emqx_dashboard' ]; then
+            ## emqx_dashboard is ensured to be upgraded after all other plugins
+            ## at the end of its appup instructions, there is the final instruction
+            ## {apply, {emqx_plugins, load, []}
+            ## since we don't know which plugins are stopped during the upgrade
+            ## for safety, we just force a dashboard version bump for each and every release
+            ## even if there is nothing changed in the app
+            echo "$src_file needs a vsn bump to ensure plugins loaded after upgrade"
+            bad_app_count=$(( bad_app_count + 1))
         fi
-<<<<<<< HEAD
-    done < <(./scripts/find-apps.sh)
-
-    if [ $bad_app_count -gt 0 ]; then
-        exit 1
-    else
-        echo "apps version check successfully"
-    fi
-}
-
-_main() {
-    if echo "${latest_release}" |grep -oE '[0-9]+.[0-9]+.[0-9]+' > /dev/null 2>&1; then
-        check_apps
-    else
-        echo "skiped unstable tag: ${latest_release}"
-=======
     else
         # shellcheck disable=SC2207
         old_app_version_semver=($(parse_semver "$old_app_version"))
@@ -117,7 +64,21 @@
             echo "$src_file: non-strict semver version bump from $old_app_version to $now_app_version"
             bad_app_count=$(( bad_app_count + 1))
         fi
->>>>>>> 23616be4
+    fi
+  done < <(./scripts/find-apps.sh)
+
+  if [ $bad_app_count -gt 0 ]; then
+      exit 1
+  else
+      echo "apps version check successfully"
+  fi
+}
+
+_main() {
+    if echo "${latest_release}" |grep -oE '[0-9]+.[0-9]+.[0-9]+' > /dev/null 2>&1; then
+        check_apps
+    else
+        echo "skiped unstable tag: ${latest_release}"
     fi
 }
 
