
##===================================================================
## EMQ Configuration R2.2
##===================================================================

##--------------------------------------------------------------------
## Cluster
##--------------------------------------------------------------------

## The cluster Id
cluster.id = emq

## The multicast address and port.
cluster.multicast = 239.192.0.1:44369

##--------------------------------------------------------------------
## Node Args
##--------------------------------------------------------------------

## Node name
node.name = emqttd@127.0.0.1

## Cookie for distributed node
node.cookie = emqsecretcookie

## SMP support: enable, auto, disable
node.smp = auto

## vm.args: -heart
## Heartbeat monitoring of an Erlang runtime system
## Value should be 'on' or comment the line
## node.heartbeat = on

## Enable kernel poll
node.kernel_poll = on

## async thread pool
node.async_threads = 32

## Erlang Process Limit
node.process_limit = 256000

## Sets the maximum number of simultaneously existing ports for this system
node.max_ports = 65536

## Set the distribution buffer busy limit (dist_buf_busy_limit)
node.dist_buffer_size = 32MB

## Max ETS Tables.
## Note that mnesia and SSL will create temporary ets tables.
node.max_ets_tables = 256000

## Tweak GC to run more often
node.fullsweep_after = 1000

## Crash dump
node.crash_dump = {{ platform_log_dir }}/crash.dump

## Distributed node ticktime
node.dist_net_ticktime = 60

## Distributed node port range
node.dist_listen_min = 6369
node.dist_listen_max = 6369

##--------------------------------------------------------------------
## Log
##--------------------------------------------------------------------

## Set the log dir
log.dir = {{ platform_log_dir }}

## Console log. Enum: off, file, console, both
log.console = console

## Console log level. Enum: debug, info, notice, warning, error, critical, alert, emergency
log.console.level = error

## Syslog. Enum: on, off
log.syslog = on

##  syslog level. Enum: debug, info, notice, warning, error, critical, alert, emergency
log.syslog.level = error

## Console log file
## log.console.file = {{ platform_log_dir }}/console.log

## Error log file
log.error.file = {{ platform_log_dir }}/error.log

## Enable the crash log. Enum: on, off
log.crash = on

log.crash.file = {{ platform_log_dir }}/crash.log

##--------------------------------------------------------------------
## Allow Anonymous and Default ACL
##--------------------------------------------------------------------

## Allow Anonymous authentication
mqtt.allow_anonymous = true

## ACL nomatch
mqtt.acl_nomatch = allow

## Default ACL File
mqtt.acl_file = {{ platform_etc_dir }}/acl.conf

## Cache ACL for PUBLISH
mqtt.cache_acl = true

##--------------------------------------------------------------------
## MQTT Protocol
##--------------------------------------------------------------------

## Max ClientId Length Allowed.
mqtt.max_clientid_len = 1024

## Max Packet Size Allowed, 64K by default.
mqtt.max_packet_size = 64KB

##--------------------------------------------------------------------
## MQTT Connection
##--------------------------------------------------------------------

## Force GC: integer. Value 0 disabled the Force GC.
mqtt.conn.force_gc_count = 100

##--------------------------------------------------------------------
## MQTT Client
##--------------------------------------------------------------------

## Client Idle Timeout (Second)
mqtt.client.idle_timeout = 30s

## Max publish rate of Messages
## mqtt.client.max_publish_rate = 5

## Enable client Stats: on | off
mqtt.client.enable_stats = off

##--------------------------------------------------------------------
## MQTT Session
##--------------------------------------------------------------------

## Max Number of Subscriptions, 0 means no limit.
mqtt.session.max_subscriptions = 0

## Upgrade QoS?
mqtt.session.upgrade_qos = off

## Max Size of the Inflight Window for QoS1 and QoS2 messages
## 0 means no limit
mqtt.session.max_inflight = 32

## Retry Interval for redelivering QoS1/2 messages.
mqtt.session.retry_interval = 20s

## Client -> Broker: Max Packets Awaiting PUBREL, 0 means no limit
mqtt.session.max_awaiting_rel = 100

## Awaiting PUBREL Timeout
mqtt.session.await_rel_timeout = 20s

## Enable Statistics: on | off
mqtt.session.enable_stats = off

## Expired after 1 day:
## w - week
## d - day
## h - hour
## m - minute
## s - second
mqtt.session.expiry_interval = 2h

## Ignore message from self publish
mqtt.session.ignore_loop_deliver = false

##--------------------------------------------------------------------
## MQTT Message Queue
##--------------------------------------------------------------------

## Type: simple | priority
mqtt.mqueue.type = simple

## Topic Priority: 0~255, Default is 0
## mqtt.mqueue.priority = topic/1=10,topic/2=8

## Max queue length. Enqueued messages when persistent client disconnected,
## or inflight window is full. 0 means no limit.
mqtt.mqueue.max_length = 0

## Low-water mark of queued messages
mqtt.mqueue.low_watermark = 20%

## High-water mark of queued messages
mqtt.mqueue.high_watermark = 60%

## Queue Qos0 messages?
mqtt.mqueue.store_qos0 = true

##--------------------------------------------------------------------
## MQTT Broker and PubSub
##--------------------------------------------------------------------

## System Interval of publishing broker $SYS Messages
mqtt.broker.sys_interval = 60

## PubSub Pool Size. Default should be scheduler numbers.
mqtt.pubsub.pool_size = 8

mqtt.pubsub.by_clientid = true

## Subscribe Asynchronously
mqtt.pubsub.async = true

##--------------------------------------------------------------------
## MQTT Bridge
##--------------------------------------------------------------------

## Bridge Queue Size
mqtt.bridge.max_queue_len = 10000

## Ping Interval of bridge node. Unit: Second
mqtt.bridge.ping_down_interval = 1

##-------------------------------------------------------------------
## MQTT Plugins
##-------------------------------------------------------------------

## Dir of plugins' config
mqtt.plugins.etc_dir ={{ platform_etc_dir }}/plugins/

## File to store loaded plugin names.
mqtt.plugins.loaded_file = {{ platform_data_dir }}/loaded_plugins

##--------------------------------------------------------------------
## MQTT Listeners
##--------------------------------------------------------------------

##--------------------------------------------------------------------
## External TCP Listener

## External TCP Listener: 1883, 127.0.0.1:1883, ::1:1883
listener.tcp.external = 0.0.0.0:1883

## Size of acceptor pool
listener.tcp.external.acceptors = 16

## Maximum number of concurrent clients
listener.tcp.external.max_clients = 102400

#listener.tcp.external.mountpoint = external/

## Rate Limit. Format is 'burst,rate', Unit is KB/Sec
#listener.tcp.external.rate_limit = 100,10

#listener.tcp.external.access.1 = allow 192.168.0.0/24

listener.tcp.external.access.2 = allow all

## Proxy Protocol V1/2
## listener.tcp.external.proxy_protocol = on
## listener.tcp.external.proxy_protocol_timeout = 3s

## TCP Socket Options
listener.tcp.external.backlog = 1024

#listener.tcp.external.recbuf = 4KB

#listener.tcp.external.sndbuf = 4KB

listener.tcp.external.buffer = 4KB

listener.tcp.external.nodelay = true

##--------------------------------------------------------------------
## Internal TCP Listener

## Internal TCP Listener: 11883, 127.0.0.1:11883, ::1:11883
listener.tcp.internal = 127.0.0.1:11883

## Size of acceptor pool
listener.tcp.internal.acceptors = 16

## Maximum number of concurrent clients
listener.tcp.internal.max_clients = 102400

#listener.tcp.external.mountpoint = internal/

## Rate Limit. Format is 'burst,rate', Unit is KB/Sec
## listener.tcp.internal.rate_limit = 1000,100

## TCP Socket Options
listener.tcp.internal.backlog = 512

listener.tcp.internal.tune_buffer = on

listener.tcp.internal.buffer = 1MB

listener.tcp.internal.recbuf = 4KB

listener.tcp.internal.sndbuf = 1MB

listener.tcp.internal.nodelay = true

##--------------------------------------------------------------------
## External SSL Listener

## SSL Listener: 8883, 127.0.0.1:8883, ::1:8883
listener.ssl.external = 8883

## Size of acceptor pool
listener.ssl.external.acceptors = 16

## Maximum number of concurrent clients
listener.ssl.external.max_clients = 1024

## listener.ssl.external.mountpoint = inbound/

## Rate Limit. Format is 'burst,rate', Unit is KB/Sec
## listener.ssl.external.rate_limit = 100,10

## Proxy Protocol V1/2
## listener.ssl.external.proxy_protocol = on
## listener.ssl.external.proxy_protocol_timeout = 3s

listener.ssl.external.access.1 = allow all

### SSL Options. See http://erlang.org/doc/man/ssl.html

## Configuring SSL Options. See http://erlang.org/doc/man/ssl.html
### TLS only for POODLE attack
## listener.ssl.external.tls_versions = tlsv1.2,tlsv1.1,tlsv1

### The Ephemeral Diffie-Helman key exchange is a very effective way of
### ensuring Forward Secrecy by exchanging a set of keys that never hit
### the wire. Since the DH key is effectively signed by the private key,
### it needs to be at least as strong as the private key. In addition, 
### the default DH groups that most of the OpenSSL installations have 
### are only a handful (since they are distributed with the OpenSSL
### package that has been built for the operating system it’s running on)
### and hence predictable (not to mention, 1024 bits only).

### In order to escape this situation, first we need to generate a fresh,
### strong DH group, store it in a file and then use the option above,
### to force our SSL application to use the new DH group. Fortunately,
### OpenSSL provides us with a tool to do that. Simply run:
### openssl dhparam -out dh-params.pem 2048

listener.ssl.external.handshake_timeout = 15s

listener.ssl.external.keyfile = {{ platform_etc_dir }}/certs/key.pem

listener.ssl.external.certfile = {{ platform_etc_dir }}/certs/cert.pem

## listener.ssl.external.cacertfile = {{ platform_etc_dir }}/certs/cacert.pem

## listener.ssl.external.dhfile = {{ platform_etc_dir }}/certs/dh-params.pem

## listener.ssl.external.verify = verify_peer

## listener.ssl.external.fail_if_no_peer_cert = true

### This is the single most important configuration option of an Erlang SSL application.
### Ciphers (and their ordering) define the way the client and server encrypt information
### over the wire, from the initial Diffie-Helman key exchange, the session key encryption
### algorithm and the message digest algorithm. Selecting a good cipher suite is critical
### for the application’s data security, confidentiality and performance.
### The cipher list above offers:
### 
### A good balance between compatibility with older browsers. It can get stricter for Machine-To-Machine scenarios.
### Perfect Forward Secrecy.
### No old/insecure encryption and HMAC algorithms
###
### Most of it was copied from Mozilla’s Server Side TLS article
## listener.ssl.external.ciphers = ECDHE-ECDSA-AES256-GCM-SHA384,ECDHE-RSA-AES256-GCM-SHA384,ECDHE-ECDSA-AES256-SHA384,ECDHE-RSA-AES256-SHA384,ECDHE-ECDSA-DES-CBC3-SHA,ECDH-ECDSA-AES256-GCM-SHA384,ECDH-RSA-AES256-GCM-SHA384,ECDH-ECDSA-AES256-SHA384,ECDH-RSA-AES256-SHA384,DHE-DSS-AES256-GCM-SHA384,DHE-DSS-AES256-SHA256,AES256-GCM-SHA384,AES256-SHA256,ECDHE-ECDSA-AES128-GCM-SHA256,ECDHE-RSA-AES128-GCM-SHA256,ECDHE-ECDSA-AES128-SHA256,ECDHE-RSA-AES128-SHA256,ECDH-ECDSA-AES128-GCM-SHA256,ECDH-RSA-AES128-GCM-SHA256,ECDH-ECDSA-AES128-SHA256,ECDH-RSA-AES128-SHA256,DHE-DSS-AES128-GCM-SHA256,DHE-DSS-AES128-SHA256,AES128-GCM-SHA256,AES128-SHA256,ECDHE-ECDSA-AES256-SHA,ECDHE-RSA-AES256-SHA,DHE-DSS-AES256-SHA,ECDH-ECDSA-AES256-SHA,ECDH-RSA-AES256-SHA,AES256-SHA,ECDHE-ECDSA-AES128-SHA,ECDHE-RSA-AES128-SHA,DHE-DSS-AES128-SHA,ECDH-ECDSA-AES128-SHA,ECDH-RSA-AES128-SHA,AES128-SHA

### SSL parameter renegotiation is a feature that allows a client and 
### a server to renegotiate the parameters of the SSL connection on the fly.
### RFC 5746 defines a more secure way of doing this. By enabling secure renegotiation,
### you drop support for the insecure renegotiation, prone to MitM attacks. 
## listener.ssl.external.secure_renegotiate = off

### A performance optimization setting, it allows clients to reuse 
### pre-existing sessions, instead of initializing new ones.
### Read more about it here.
## listener.ssl.external.reuse_sessions = on

### An important security setting, it forces the cipher to be set based on
### the server-specified order instead of the client-specified order,
### hence enforcing the (usually more properly configured) security
### ordering of the server administrator.
## listener.ssl.external.honor_cipher_order = on

### Use the CN or DN value from the client certificate as a username.
### Notice: 'verify' should be configured as 'verify_peer'
## listener.ssl.external.peer_cert_as_username = cn

## SSL Socket Options
## listener.ssl.external.backlog = 1024

<<<<<<< HEAD
## listener.tcp.external.recbuf = 4KB

## listener.tcp.external.sndbuf = 4KB

## listener.tcp.external.buffer = 4KB

## listener.tcp.external.nodelay = true
=======
## listener.ssl.external.recbuf = 4KB

## listener.ssl.external.sndbuf = 4KB

## listener.ssl.external.buffer = 4KB

## listener.ssl.external.nodelay = true
>>>>>>> cac58ca9

##--------------------------------------------------------------------
## External MQTT/WebSocket Listener

listener.ws.external = 8083

listener.ws.external.acceptors = 4

listener.ws.external.max_clients = 64

listener.ws.external.access.1 = allow all

## TCP Options
listener.ws.external.backlog = 1024

listener.ws.external.recbuf = 4KB

listener.ws.external.sndbuf = 4KB

listener.ws.external.buffer = 4KB

listener.ws.external.nodelay = true

##--------------------------------------------------------------------
## External MQTT/WebSocket/SSL Listener

listener.wss.external = 8084

listener.wss.external.acceptors = 4

listener.wss.external.max_clients = 64

listener.wss.external.access.1 = allow all

## SSL Options
listener.wss.external.handshake_timeout = 15s

listener.wss.external.keyfile = {{ platform_etc_dir }}/certs/key.pem

listener.wss.external.certfile = {{ platform_etc_dir }}/certs/cert.pem

## listener.wss.external.cacertfile = {{ platform_etc_dir }}/certs/cacert.pem

## listener.wss.external.verify = verify_peer

## listener.wss.external.fail_if_no_peer_cert = true

##-------------------------------------------------------------------
## System Monitor
##-------------------------------------------------------------------

## Long GC, don't monitor in production mode for:
## https://github.com/erlang/otp/blob/feb45017da36be78d4c5784d758ede619fa7bfd3/erts/emulator/beam/erl_gc.c#L421
sysmon.long_gc = false

## Long Schedule(ms)
sysmon.long_schedule = 240

## 8M words. 32MB on 32-bit VM, 64MB on 64-bit VM.
sysmon.large_heap = 8MB

## Busy Port
sysmon.busy_port = false

## Busy Dist Port
sysmon.busy_dist_port = true
<|MERGE_RESOLUTION|>--- conflicted
+++ resolved
@@ -400,15 +400,6 @@
 ## SSL Socket Options
 ## listener.ssl.external.backlog = 1024
 
-<<<<<<< HEAD
-## listener.tcp.external.recbuf = 4KB
-
-## listener.tcp.external.sndbuf = 4KB
-
-## listener.tcp.external.buffer = 4KB
-
-## listener.tcp.external.nodelay = true
-=======
 ## listener.ssl.external.recbuf = 4KB
 
 ## listener.ssl.external.sndbuf = 4KB
@@ -416,7 +407,6 @@
 ## listener.ssl.external.buffer = 4KB
 
 ## listener.ssl.external.nodelay = true
->>>>>>> cac58ca9
 
 ##--------------------------------------------------------------------
 ## External MQTT/WebSocket Listener
