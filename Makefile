--- conflicted
+++ resolved
@@ -9,11 +9,7 @@
 dep_getopt       = git https://github.com/jcomellas/getopt v0.8.2
 dep_lager        = git https://github.com/basho/lager master
 dep_esockd       = git https://github.com/emqtt/esockd master
-<<<<<<< HEAD
 dep_ekka         = git https://github.com/emqtt/ekka master
-=======
-dep_ekka         = git https://github.com/emqtt/ekka develop
->>>>>>> f7632f43
 dep_mochiweb     = git https://github.com/emqtt/mochiweb master
 dep_pbkdf2       = git https://github.com/emqtt/pbkdf2 2.0.1
 dep_lager_syslog = git https://github.com/basho/lager_syslog
